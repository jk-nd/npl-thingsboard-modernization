/**
 * Copyright © 2016-2020 The Thingsboard Authors
 *
 * Licensed under the Apache License, Version 2.0 (the "License");
 * you may not use this file except in compliance with the License.
 * You may obtain a copy of the License at
 *
 *     http://www.apache.org/licenses/LICENSE-2.0
 *
 * Unless required by applicable law or agreed to in writing, software
 * distributed under the License is distributed on an "AS IS" BASIS,
 * WITHOUT WARRANTIES OR CONDITIONS OF ANY KIND, either express or implied.
 * See the License for the specific language governing permissions and
 * limitations under the License.
 */
package org.thingsboard.rule.engine.filter;

import com.google.gson.Gson;
import lombok.extern.slf4j.Slf4j;
import org.thingsboard.rule.engine.api.RuleNode;
import org.thingsboard.rule.engine.api.TbContext;
import org.thingsboard.rule.engine.api.TbNode;
import org.thingsboard.rule.engine.api.TbNodeConfiguration;
import org.thingsboard.rule.engine.api.TbNodeException;
import org.thingsboard.rule.engine.api.util.TbNodeUtils;
import org.thingsboard.server.common.data.plugin.ComponentType;
import org.thingsboard.server.common.data.rule.RuleChainType;
import org.thingsboard.server.common.msg.TbMsg;

import java.util.List;
import java.util.Map;

@Slf4j
@RuleNode(
        type = ComponentType.FILTER,
        name = "check existence fields",
        relationTypes = {"True", "False"},
        configClazz = TbCheckMessageNodeConfiguration.class,
        nodeDescription = "Checks the existence of the selected keys from message data and metadata.",
        nodeDetails = "If selected checkbox 'Check that all selected keys are present'\" and all keys in message data and metadata are exist - send Message via <b>True</b> chain, otherwise <b>False</b> chain is used.\n" +
                "Else if the checkbox is not selected, and at least one of the keys from data or metadata of the message exists - send Message via <b>True</b> chain, otherwise, <b>False</b> chain is used. ",
        uiResources = {"static/rulenode/rulenode-core-config.js"},
        configDirective = "tbFilterNodeCheckMessageConfig",
<<<<<<< HEAD
        ruleChainTypes = {RuleChainType.SYSTEM, RuleChainType.EDGE}
=======
        ruleChainTypes = {RuleChainType.CORE, RuleChainType.EDGE}
>>>>>>> f5ab5d7a
)
public class TbCheckMessageNode implements TbNode {

    private static final Gson gson = new Gson();

    private TbCheckMessageNodeConfiguration config;
    private List<String> messageNamesList;
    private List<String> metadataNamesList;

    @Override
    public void init(TbContext tbContext, TbNodeConfiguration configuration) throws TbNodeException {
        this.config = TbNodeUtils.convert(configuration, TbCheckMessageNodeConfiguration.class);
        messageNamesList = config.getMessageNames();
        metadataNamesList = config.getMetadataNames();
    }

    @Override
    public void onMsg(TbContext ctx, TbMsg msg) {
        try {
            if (config.isCheckAllKeys()) {
                ctx.tellNext(msg, allKeysData(msg) && allKeysMetadata(msg) ? "True" : "False");
            } else {
                ctx.tellNext(msg, atLeastOneData(msg) || atLeastOneMetadata(msg) ? "True" : "False");
            }
        } catch (Exception e) {
            ctx.tellFailure(msg, e);
        }
    }

    @Override
    public void destroy() {
    }

    private boolean allKeysData(TbMsg msg) {
        if (!messageNamesList.isEmpty()) {
            Map<String, String> dataMap = dataToMap(msg);
            return processAllKeys(messageNamesList, dataMap);
        }
        return true;
    }

    private boolean allKeysMetadata(TbMsg msg) {
        if (!metadataNamesList.isEmpty()) {
            Map<String, String> metadataMap = metadataToMap(msg);
            return processAllKeys(metadataNamesList, metadataMap);
        }
        return true;
    }

    private boolean atLeastOneData(TbMsg msg) {
        if (!messageNamesList.isEmpty()) {
            Map<String, String> dataMap = dataToMap(msg);
            return processAtLeastOne(messageNamesList, dataMap);
        }
        return false;
    }

    private boolean atLeastOneMetadata(TbMsg msg) {
        if (!metadataNamesList.isEmpty()) {
            Map<String, String> metadataMap = metadataToMap(msg);
            return processAtLeastOne(metadataNamesList, metadataMap);
        }
        return false;
    }

    private boolean processAllKeys(List<String> data, Map<String, String> map) {
        for (String field : data) {
            if (!map.containsKey(field)) {
                return false;
            }
        }
        return true;
    }

    private boolean processAtLeastOne(List<String> data, Map<String, String> map) {
        for (String field : data) {
            if (map.containsKey(field)) {
                return true;
            }
        }
        return false;
    }

    private Map<String, String> metadataToMap(TbMsg msg) {
        return msg.getMetaData().getData();
    }

    @SuppressWarnings("unchecked")
    private Map<String, String> dataToMap(TbMsg msg) {
        return (Map<String, String>) gson.fromJson(msg.getData(), Map.class);
    }

}<|MERGE_RESOLUTION|>--- conflicted
+++ resolved
@@ -41,11 +41,7 @@
                 "Else if the checkbox is not selected, and at least one of the keys from data or metadata of the message exists - send Message via <b>True</b> chain, otherwise, <b>False</b> chain is used. ",
         uiResources = {"static/rulenode/rulenode-core-config.js"},
         configDirective = "tbFilterNodeCheckMessageConfig",
-<<<<<<< HEAD
-        ruleChainTypes = {RuleChainType.SYSTEM, RuleChainType.EDGE}
-=======
         ruleChainTypes = {RuleChainType.CORE, RuleChainType.EDGE}
->>>>>>> f5ab5d7a
 )
 public class TbCheckMessageNode implements TbNode {
 
