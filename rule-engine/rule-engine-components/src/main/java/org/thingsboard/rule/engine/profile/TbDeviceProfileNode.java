--- conflicted
+++ resolved
@@ -132,27 +132,19 @@
             if (msg.getType().equals(TbMsgType.ENTITY_UPDATED.name())) {
                 invalidateDeviceProfileCache(deviceId, msg.getData());
                 ctx.tellSuccess(msg);
-            } else if (msg.getType().equals(TbMsgType.ENTITY_DELETED.name())) {
+                return;
+            }
+            if (msg.getType().equals(TbMsgType.ENTITY_DELETED.name())) {
                 removeDeviceState(deviceId);
                 ctx.tellSuccess(msg);
+                return;
+            }
+            DeviceState deviceState = getOrCreateDeviceState(ctx, deviceId, null, false);
+            if (deviceState == null) {
+                log.info("Device was not found! Most probably device [" + deviceId + "] has been removed from the database. Acknowledging msg.");
+                ctx.ack(msg);
             } else {
-                DeviceState deviceState = getOrCreateDeviceState(ctx, deviceId, null);
-                if (deviceState != null) {
-                    deviceState.process(ctx, msg);
-                } else {
-<<<<<<< HEAD
-                    log.info("Device was not found! Most probably device [" + deviceId + "] has been removed from the database. Acknowledging msg.");
-                    ctx.ack(msg);
-=======
-                    DeviceState deviceState = getOrCreateDeviceState(ctx, deviceId, null, false);
-                    if (deviceState != null) {
-                        deviceState.process(ctx, msg);
-                    } else {
-                        log.info("Device was not found! Most probably device [" + deviceId + "] has been removed from the database. Acknowledging msg.");
-                        ctx.ack(msg);
-                    }
->>>>>>> 1d3a9a25
-                }
+                deviceState.process(ctx, msg);
             }
             return;
         }
