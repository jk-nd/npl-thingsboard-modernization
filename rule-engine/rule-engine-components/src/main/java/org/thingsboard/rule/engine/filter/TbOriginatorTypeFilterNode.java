/**
 * Copyright © 2016-2020 The Thingsboard Authors
 *
 * Licensed under the Apache License, Version 2.0 (the "License");
 * you may not use this file except in compliance with the License.
 * You may obtain a copy of the License at
 *
 *     http://www.apache.org/licenses/LICENSE-2.0
 *
 * Unless required by applicable law or agreed to in writing, software
 * distributed under the License is distributed on an "AS IS" BASIS,
 * WITHOUT WARRANTIES OR CONDITIONS OF ANY KIND, either express or implied.
 * See the License for the specific language governing permissions and
 * limitations under the License.
 */
package org.thingsboard.rule.engine.filter;

import lombok.extern.slf4j.Slf4j;
import org.thingsboard.rule.engine.api.util.TbNodeUtils;
import org.thingsboard.rule.engine.api.*;
import org.thingsboard.server.common.data.EntityType;
import org.thingsboard.server.common.data.plugin.ComponentType;
import org.thingsboard.server.common.data.rule.RuleChainType;
import org.thingsboard.server.common.msg.TbMsg;

@Slf4j
@RuleNode(
        type = ComponentType.FILTER,
        name = "originator type",
        configClazz = TbOriginatorTypeFilterNodeConfiguration.class,
        relationTypes = {"True", "False"},
        nodeDescription = "Filter incoming messages by message Originator Type",
        nodeDetails = "If Originator Type of incoming message is expected - send Message via <b>True</b> chain, otherwise <b>False</b> chain is used.",
<<<<<<< HEAD
        uiResources = {"static/rulenode/rulenode-core-config.js"},
        configDirective = "tbFilterNodeOriginatorTypeConfig",
        ruleChainTypes = {RuleChainType.SYSTEM, RuleChainType.EDGE}
=======
        uiResources = {"static/rulenode/rulenode-core-config.js", "static/rulenode/rulenode-core-config.css"},
        configDirective = "tbFilterNodeOriginatorTypeConfig",
        ruleChainTypes = {RuleChainType.CORE, RuleChainType.EDGE}
>>>>>>> f5ab5d7a
)
public class TbOriginatorTypeFilterNode implements TbNode {

    TbOriginatorTypeFilterNodeConfiguration config;

    @Override
    public void init(TbContext ctx, TbNodeConfiguration configuration) throws TbNodeException {
        this.config = TbNodeUtils.convert(configuration, TbOriginatorTypeFilterNodeConfiguration.class);
    }

    @Override
    public void onMsg(TbContext ctx, TbMsg msg) {
        EntityType originatorType = msg.getOriginator().getEntityType();
        ctx.tellNext(msg, config.getOriginatorTypes().contains(originatorType) ? "True" : "False");
    }

    @Override
    public void destroy() {

    }
}<|MERGE_RESOLUTION|>--- conflicted
+++ resolved
@@ -31,15 +31,9 @@
         relationTypes = {"True", "False"},
         nodeDescription = "Filter incoming messages by message Originator Type",
         nodeDetails = "If Originator Type of incoming message is expected - send Message via <b>True</b> chain, otherwise <b>False</b> chain is used.",
-<<<<<<< HEAD
         uiResources = {"static/rulenode/rulenode-core-config.js"},
         configDirective = "tbFilterNodeOriginatorTypeConfig",
-        ruleChainTypes = {RuleChainType.SYSTEM, RuleChainType.EDGE}
-=======
-        uiResources = {"static/rulenode/rulenode-core-config.js", "static/rulenode/rulenode-core-config.css"},
-        configDirective = "tbFilterNodeOriginatorTypeConfig",
         ruleChainTypes = {RuleChainType.CORE, RuleChainType.EDGE}
->>>>>>> f5ab5d7a
 )
 public class TbOriginatorTypeFilterNode implements TbNode {
 
