--- conflicted
+++ resolved
@@ -201,8 +201,6 @@
 
     boolean isLocalEntity(EntityId entityId);
 
-    void isTenantEntity(EntityId entityId);
-
     RuleNodeId getSelfId();
 
     RuleNode getSelf();
@@ -318,12 +316,9 @@
 
     TenantProfile getTenantProfile();
 
-<<<<<<< HEAD
     WidgetsBundleService getWidgetBundleService();
 
     WidgetTypeService getWidgetTypeService();
 
     RuleEngineApiUsageStateService getRuleEngineApiUsageStateService();
-=======
->>>>>>> 323a47a7
 }