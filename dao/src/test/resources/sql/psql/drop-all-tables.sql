DROP TABLE IF EXISTS admin_settings;
DROP TABLE IF EXISTS alarm;
DROP TABLE IF EXISTS asset;
DROP TABLE IF EXISTS audit_log;
DROP TABLE IF EXISTS attribute_kv;
DROP TABLE IF EXISTS component_descriptor;
DROP TABLE IF EXISTS customer;
DROP TABLE IF EXISTS dashboard;
DROP TABLE IF EXISTS device;
DROP TABLE IF EXISTS device_credentials;
DROP TABLE IF EXISTS event;
DROP TABLE IF EXISTS relation;
DROP TABLE IF EXISTS tb_user;
DROP TABLE IF EXISTS tenant;
DROP TABLE IF EXISTS ts_kv;
DROP TABLE IF EXISTS ts_kv_latest;
DROP TABLE IF EXISTS ts_kv_dictionary;
DROP TABLE IF EXISTS user_credentials;
DROP TABLE IF EXISTS widget_type;
DROP TABLE IF EXISTS widgets_bundle;
DROP TABLE IF EXISTS entity_view;
DROP TABLE IF EXISTS device_profile;
DROP TABLE IF EXISTS tenant_profile;
DROP TABLE IF EXISTS rule_node_state;
DROP TABLE IF EXISTS rule_node;
DROP TABLE IF EXISTS rule_chain;
<<<<<<< HEAD
DROP TABLE IF EXISTS entity_view;
DROP TABLE IF EXISTS edge;
DROP TABLE IF EXISTS edge_event;
=======
>>>>>>> 40e13cce
DROP TABLE IF EXISTS tb_schema_settings;<|MERGE_RESOLUTION|>--- conflicted
+++ resolved
@@ -24,10 +24,6 @@
 DROP TABLE IF EXISTS rule_node_state;
 DROP TABLE IF EXISTS rule_node;
 DROP TABLE IF EXISTS rule_chain;
-<<<<<<< HEAD
-DROP TABLE IF EXISTS entity_view;
 DROP TABLE IF EXISTS edge;
 DROP TABLE IF EXISTS edge_event;
-=======
->>>>>>> 40e13cce
 DROP TABLE IF EXISTS tb_schema_settings;