/**
 * Copyright © 2016-2023 The Thingsboard Authors
 *
 * Licensed under the Apache License, Version 2.0 (the "License");
 * you may not use this file except in compliance with the License.
 * You may obtain a copy of the License at
 *
 *     http://www.apache.org/licenses/LICENSE-2.0
 *
 * Unless required by applicable law or agreed to in writing, software
 * distributed under the License is distributed on an "AS IS" BASIS,
 * WITHOUT WARRANTIES OR CONDITIONS OF ANY KIND, either express or implied.
 * See the License for the specific language governing permissions and
 * limitations under the License.
 */
package org.thingsboard.server.dao.attributes;

import com.google.common.util.concurrent.Futures;
import com.google.common.util.concurrent.ListenableFuture;
import com.google.common.util.concurrent.ListeningExecutorService;
import com.google.common.util.concurrent.MoreExecutors;
import lombok.extern.slf4j.Slf4j;
import org.springframework.beans.factory.annotation.Value;
import org.springframework.boot.autoconfigure.condition.ConditionalOnProperty;
import org.springframework.context.annotation.Primary;
import org.springframework.stereotype.Service;
import org.thingsboard.server.cache.TbCacheValueWrapper;
import org.thingsboard.server.cache.TbTransactionalCache;
import org.thingsboard.server.common.data.AttributeScope;
import org.thingsboard.server.common.data.StringUtils;
import org.thingsboard.server.common.data.id.DeviceProfileId;
import org.thingsboard.server.common.data.id.EntityId;
import org.thingsboard.server.common.data.id.TenantId;
import org.thingsboard.server.common.data.kv.AttributeKvEntry;
import org.thingsboard.server.common.stats.DefaultCounter;
import org.thingsboard.server.common.stats.StatsFactory;
import org.thingsboard.server.dao.cache.CacheExecutorService;
import org.thingsboard.server.dao.service.Validator;
import org.thingsboard.server.dao.sql.JpaExecutorService;

import jakarta.annotation.PostConstruct;
import java.util.ArrayList;
import java.util.Collection;
import java.util.HashMap;
import java.util.HashSet;
import java.util.LinkedHashSet;
import java.util.List;
import java.util.Map;
import java.util.Objects;
import java.util.Optional;
import java.util.Set;
import java.util.stream.Collectors;

import static org.thingsboard.server.dao.attributes.AttributeUtils.validate;

@Service
@ConditionalOnProperty(prefix = "cache.attributes", value = "enabled", havingValue = "true")
@Primary
@Slf4j
public class CachedAttributesService implements AttributesService {
    private static final String STATS_NAME = "attributes.cache";
    public static final String LOCAL_CACHE_TYPE = "caffeine";

    private final AttributesDao attributesDao;
    private final JpaExecutorService jpaExecutorService;
    private final CacheExecutorService cacheExecutorService;
    private final DefaultCounter hitCounter;
    private final DefaultCounter missCounter;
    private final TbTransactionalCache<AttributeCacheKey, AttributeKvEntry> cache;
    private ListeningExecutorService cacheExecutor;

    @Value("${cache.type:caffeine}")
    private String cacheType;
    @Value("${sql.attributes.value_no_xss_validation:false}")
    private boolean valueNoXssValidation;

    public CachedAttributesService(AttributesDao attributesDao,
                                   JpaExecutorService jpaExecutorService,
                                   StatsFactory statsFactory,
                                   CacheExecutorService cacheExecutorService,
                                   TbTransactionalCache<AttributeCacheKey, AttributeKvEntry> cache) {
        this.attributesDao = attributesDao;
        this.jpaExecutorService = jpaExecutorService;
        this.cacheExecutorService = cacheExecutorService;
        this.cache = cache;

        this.hitCounter = statsFactory.createDefaultCounter(STATS_NAME, "result", "hit");
        this.missCounter = statsFactory.createDefaultCounter(STATS_NAME, "result", "miss");
    }

    @PostConstruct
    public void init() {
        this.cacheExecutor = getExecutor(cacheType, cacheExecutorService);
    }

    /**
     * Will return:
     * - for the <b>local</b> cache type (cache.type="coffeine"): directExecutor (run callback immediately in the same thread)
     * - for the <b>remote</b> cache: dedicated thread pool for the cache IO calls to unblock any caller thread
     */
    ListeningExecutorService getExecutor(String cacheType, CacheExecutorService cacheExecutorService) {
        if (StringUtils.isEmpty(cacheType) || LOCAL_CACHE_TYPE.equals(cacheType)) {
            log.info("Going to use directExecutor for the local cache type {}", cacheType);
            return MoreExecutors.newDirectExecutorService();
        }
        log.info("Going to use cacheExecutorService for the remote cache type {}", cacheType);
        return cacheExecutorService.executor();
    }


    @Override
    public ListenableFuture<Optional<AttributeKvEntry>> find(TenantId tenantId, EntityId entityId, AttributeScope scope, String attributeKey) {
        validate(entityId, scope);
        Validator.validateString(attributeKey, "Incorrect attribute key " + attributeKey);

        AttributeCacheKey attributeCacheKey = new AttributeCacheKey(scope, entityId, attributeKey);
        TbCacheValueWrapper<AttributeKvEntry> cachedAttributeValue = cache.get(attributeCacheKey);
        if (cachedAttributeValue != null) {
            hitCounter.increment();
            AttributeKvEntry cachedAttributeKvEntry = cachedAttributeValue.get();
            return Futures.immediateFuture(Optional.ofNullable(cachedAttributeKvEntry));
        } else {
            missCounter.increment();
            return cacheExecutor.submit(() -> {
                var cacheTransaction = cache.newTransactionForKey(attributeCacheKey);
                try {
                    Optional<AttributeKvEntry> result = attributesDao.find(tenantId, entityId, scope, attributeKey);
                    cacheTransaction.putIfAbsent(attributeCacheKey, result.orElse(null));
                    cacheTransaction.commit();
                    return result;
                } catch (Throwable e) {
                    cacheTransaction.rollback();
                    log.debug("Could not find attribute from cache: [{}] [{}] [{}]", entityId, scope, attributeKey, e);
                    throw e;
                }
            });
        }
    }

    @Override
<<<<<<< HEAD
    public ListenableFuture<List<AttributeKvEntry>> find(TenantId tenantId, EntityId entityId, AttributeScope scope, Collection<String> attributeKeys) {
=======
    public ListenableFuture<List<AttributeKvEntry>> find(TenantId tenantId, EntityId entityId, String scope, final Collection<String> attributeKeysNonUnique) {
>>>>>>> 2c4010c5
        validate(entityId, scope);
        final var attributeKeys = new LinkedHashSet<>(attributeKeysNonUnique); // deduplicate the attributes
        attributeKeys.forEach(attributeKey -> Validator.validateString(attributeKey, "Incorrect attribute key " + attributeKey));

        //CacheExecutor for Redis or DirectExecutor for local Caffeine
        return Futures.transformAsync(cacheExecutor.submit(() -> findCachedAttributes(entityId, scope, attributeKeys)),
                wrappedCachedAttributes -> {

        List<AttributeKvEntry> cachedAttributes = wrappedCachedAttributes.values().stream()
                .map(TbCacheValueWrapper::get)
                .filter(Objects::nonNull)
                .collect(Collectors.toList());
        if (wrappedCachedAttributes.size() == attributeKeys.size()) {
            log.trace("[{}][{}] Found all attributes from cache: {}", entityId, scope, attributeKeys);
            return Futures.immediateFuture(cachedAttributes);
        }

        Set<String> notFoundAttributeKeys = new HashSet<>(attributeKeys);
        notFoundAttributeKeys.removeAll(wrappedCachedAttributes.keySet());

        List<AttributeCacheKey> notFoundKeys = notFoundAttributeKeys.stream().map(k -> new AttributeCacheKey(scope, entityId, k)).collect(Collectors.toList());

        // DB call should run in DB executor, not in cache-related executor
        return jpaExecutorService.submit(() -> {
            var cacheTransaction = cache.newTransactionForKeys(notFoundKeys);
            try {
                log.trace("[{}][{}] Lookup attributes from db: {}", entityId, scope, notFoundAttributeKeys);
                List<AttributeKvEntry> result = attributesDao.find(tenantId, entityId, scope, notFoundAttributeKeys);
                for (AttributeKvEntry foundInDbAttribute : result) {
                    AttributeCacheKey attributeCacheKey = new AttributeCacheKey(scope, entityId, foundInDbAttribute.getKey());
                    cacheTransaction.putIfAbsent(attributeCacheKey, foundInDbAttribute);
                    notFoundAttributeKeys.remove(foundInDbAttribute.getKey());
                }
                for (String key : notFoundAttributeKeys) {
                    cacheTransaction.putIfAbsent(new AttributeCacheKey(scope, entityId, key), null);
                }
                List<AttributeKvEntry> mergedAttributes = new ArrayList<>(cachedAttributes);
                mergedAttributes.addAll(result);
                cacheTransaction.commit();
                log.trace("[{}][{}] Commit cache transaction: {}", entityId, scope, notFoundAttributeKeys);
                return mergedAttributes;
            } catch (Throwable e) {
                cacheTransaction.rollback();
                log.debug("Could not find attributes from cache: [{}] [{}] [{}]", entityId, scope, notFoundAttributeKeys, e);
                throw e;
            }
        });

        }, MoreExecutors.directExecutor()); // cacheExecutor analyse and returns results or submit to DB executor
    }

    private Map<String, TbCacheValueWrapper<AttributeKvEntry>> findCachedAttributes(EntityId entityId, AttributeScope scope, Collection<String> attributeKeys) {
        Map<String, TbCacheValueWrapper<AttributeKvEntry>> cachedAttributes = new HashMap<>();
        for (String attributeKey : attributeKeys) {
            var cachedAttributeValue = cache.get(new AttributeCacheKey(scope, entityId, attributeKey));
            if (cachedAttributeValue != null) {
                hitCounter.increment();
                cachedAttributes.put(attributeKey, cachedAttributeValue);
            } else {
                missCounter.increment();
            }
        }
        return cachedAttributes;
    }

    @Override
    public ListenableFuture<List<AttributeKvEntry>> findAll(TenantId tenantId, EntityId entityId, AttributeScope scope) {
        validate(entityId, scope);
        return Futures.immediateFuture(attributesDao.findAll(tenantId, entityId, scope));
    }

    @Override
    public List<String> findAllKeysByDeviceProfileId(TenantId tenantId, DeviceProfileId deviceProfileId) {
        return attributesDao.findAllKeysByDeviceProfileId(tenantId, deviceProfileId);
    }

    @Override
    public List<String> findAllKeysByEntityIds(TenantId tenantId, List<EntityId> entityIds) {
        return attributesDao.findAllKeysByEntityIds(tenantId, entityIds);
    }

    @Override
    public ListenableFuture<String> save(TenantId tenantId, EntityId entityId, AttributeScope scope, AttributeKvEntry attribute) {
        validate(entityId, scope);
        AttributeUtils.validate(attribute, valueNoXssValidation);
        ListenableFuture<String> future = attributesDao.save(tenantId, entityId, scope, attribute);
        return Futures.transform(future, key -> evict(entityId, scope, attribute, key), cacheExecutor);
    }

    @Override
    public ListenableFuture<List<String>> save(TenantId tenantId, EntityId entityId, AttributeScope scope, List<AttributeKvEntry> attributes) {
        validate(entityId, scope);
        AttributeUtils.validate(attributes, valueNoXssValidation);

        List<ListenableFuture<String>> futures = new ArrayList<>(attributes.size());
        for (var attribute : attributes) {
            ListenableFuture<String> future = attributesDao.save(tenantId, entityId, scope, attribute);
            futures.add(Futures.transform(future, key -> evict(entityId, scope, attribute, key), cacheExecutor));
        }

        return Futures.allAsList(futures);
    }

    private String evict(EntityId entityId, AttributeScope scope, AttributeKvEntry attribute, String key) {
        log.trace("[{}][{}][{}] Before cache evict: {}", entityId, scope, key, attribute);
        cache.evictOrPut(new AttributeCacheKey(scope, entityId, key), attribute);
        log.trace("[{}][{}][{}] after cache evict.", entityId, scope, key);
        return key;
    }

    @Override
    public ListenableFuture<List<String>> removeAll(TenantId tenantId, EntityId entityId, AttributeScope scope, List<String> attributeKeys) {
        validate(entityId, scope);
        List<ListenableFuture<String>> futures = attributesDao.removeAll(tenantId, entityId, scope, attributeKeys);
        return Futures.allAsList(futures.stream().map(future -> Futures.transform(future, key -> {
            cache.evict(new AttributeCacheKey(scope, entityId, key));
            return key;
        }, cacheExecutor)).collect(Collectors.toList()));
    }

}<|MERGE_RESOLUTION|>--- conflicted
+++ resolved
@@ -138,11 +138,7 @@
     }
 
     @Override
-<<<<<<< HEAD
-    public ListenableFuture<List<AttributeKvEntry>> find(TenantId tenantId, EntityId entityId, AttributeScope scope, Collection<String> attributeKeys) {
-=======
-    public ListenableFuture<List<AttributeKvEntry>> find(TenantId tenantId, EntityId entityId, String scope, final Collection<String> attributeKeysNonUnique) {
->>>>>>> 2c4010c5
+    public ListenableFuture<List<AttributeKvEntry>> find(TenantId tenantId, EntityId entityId, AttributeScope scope, final Collection<String> attributeKeysNonUnique) {
         validate(entityId, scope);
         final var attributeKeys = new LinkedHashSet<>(attributeKeysNonUnique); // deduplicate the attributes
         attributeKeys.forEach(attributeKey -> Validator.validateString(attributeKey, "Incorrect attribute key " + attributeKey));
