--- conflicted
+++ resolved
@@ -22,17 +22,12 @@
 import lombok.extern.slf4j.Slf4j;
 import org.springframework.beans.factory.annotation.Autowired;
 import org.springframework.stereotype.Service;
-import org.springframework.transaction.annotation.Propagation;
-import org.springframework.transaction.annotation.Transactional;
 import org.springframework.transaction.event.TransactionalEventListener;
 import org.thingsboard.server.common.data.EntitySubtype;
 import org.thingsboard.server.common.data.EntityType;
 import org.thingsboard.server.common.data.EntityView;
 import org.thingsboard.server.common.data.EntityViewInfo;
-<<<<<<< HEAD
-=======
 import org.thingsboard.server.common.data.StringUtils;
->>>>>>> c4bdee92
 import org.thingsboard.server.common.data.edge.Edge;
 import org.thingsboard.server.common.data.entityview.EntityViewSearchQuery;
 import org.thingsboard.server.common.data.id.CustomerId;
@@ -49,22 +44,13 @@
 import org.thingsboard.server.dao.exception.DataValidationException;
 import org.thingsboard.server.dao.service.DataValidator;
 import org.thingsboard.server.dao.service.PaginatedRemover;
-<<<<<<< HEAD
-import org.thingsboard.server.dao.tenant.TenantService;
-=======
 import org.thingsboard.server.dao.sql.JpaExecutorService;
->>>>>>> c4bdee92
 
 import javax.annotation.Nullable;
 import java.util.ArrayList;
 import java.util.Collections;
 import java.util.Comparator;
 import java.util.List;
-<<<<<<< HEAD
-import java.util.Optional;
-=======
-import java.util.concurrent.ExecutionException;
->>>>>>> c4bdee92
 import java.util.stream.Collectors;
 
 import static org.thingsboard.server.dao.service.Validator.validateId;
@@ -79,7 +65,6 @@
 public class EntityViewServiceImpl extends AbstractCachedEntityService<EntityViewCacheKey, EntityViewCacheValue, EntityViewEvictEvent> implements EntityViewService {
 
     public static final String INCORRECT_TENANT_ID = "Incorrect tenantId ";
-    public static final String INCORRECT_PAGE_LINK = "Incorrect page link ";
     public static final String INCORRECT_CUSTOMER_ID = "Incorrect customerId ";
     public static final String INCORRECT_ENTITY_VIEW_ID = "Incorrect entityViewId ";
     public static final String INCORRECT_EDGE_ID = "Incorrect edgeId ";
@@ -88,11 +73,7 @@
     private EntityViewDao entityViewDao;
 
     @Autowired
-<<<<<<< HEAD
-    private TenantService tenantService;
-=======
     private DataValidator<EntityView> entityViewValidator;
->>>>>>> c4bdee92
 
     @Autowired
     protected JpaExecutorService service;
@@ -295,29 +276,17 @@
                 EntityViewCacheValue::getEntityViews, v -> new EntityViewCacheValue(null, v), true));
     }
 
-<<<<<<< HEAD
     @Override
     public List<EntityView> findEntityViewsByTenantIdAndEntityId(TenantId tenantId, EntityId entityId) {
         log.trace("Executing findEntityViewsByTenantIdAndEntityId, tenantId [{}], entityId [{}]", tenantId, entityId);
         validateId(tenantId, INCORRECT_TENANT_ID + tenantId);
         validateId(entityId.getId(), "Incorrect entityId" + entityId);
 
-        List<Object> tenantIdAndEntityId = List.of(tenantId, entityId);
-
-        Cache cache = cacheManager.getCache(ENTITY_VIEW_CACHE);
-        List<EntityView> fromCache = cache.get(tenantIdAndEntityId, List.class);
-        if (fromCache != null) {
-            return fromCache;
-        } else {
-            List<EntityView> result = entityViewDao.findEntityViewsByTenantIdAndEntityId(tenantId.getId(), entityId.getId());
-            cache.putIfAbsent(tenantIdAndEntityId, result);
-            return result;
-        }
-    }
-
-    @CacheEvict(cacheNames = ENTITY_VIEW_CACHE, key = "{#entityViewId}")
-=======
->>>>>>> c4bdee92
+        return cache.getAndPutInTransaction(EntityViewCacheKey.byEntityId(tenantId, entityId),
+                () -> entityViewDao.findEntityViewsByTenantIdAndEntityId(tenantId.getId(), entityId.getId()),
+                EntityViewCacheValue::getEntityViews, v -> new EntityViewCacheValue(null, v), true);
+    }
+
     @Override
     public void deleteEntityView(TenantId tenantId, EntityViewId entityViewId) {
         log.trace("Executing deleteEntityView [{}]", entityViewId);
@@ -408,59 +377,6 @@
         return entityViewDao.findEntityViewsByTenantIdAndEdgeIdAndType(tenantId.getId(), edgeId.getId(), type, pageLink);
     }
 
-<<<<<<< HEAD
-    private DataValidator<EntityView> entityViewValidator =
-            new DataValidator<EntityView>() {
-
-                @Override
-                protected void validateCreate(TenantId tenantId, EntityView entityView) {
-                    entityViewDao.findEntityViewByTenantIdAndName(entityView.getTenantId().getId(), entityView.getName())
-                            .ifPresent(e -> {
-                                throw new DataValidationException("Entity view with such name already exists!");
-                            });
-                }
-
-                @Override
-                protected void validateUpdate(TenantId tenantId, EntityView entityView) {
-                    entityViewDao.findEntityViewByTenantIdAndName(entityView.getTenantId().getId(), entityView.getName())
-                            .ifPresent(e -> {
-                                if (!e.getUuidId().equals(entityView.getUuidId())) {
-                                    throw new DataValidationException("Entity view with such name already exists!");
-                                }
-                            });
-                }
-
-                @Override
-                protected void validateDataImpl(TenantId tenantId, EntityView entityView) {
-                    if (StringUtils.isEmpty(entityView.getType())) {
-                        throw new DataValidationException("Entity View type should be specified!");
-                    }
-                    if (StringUtils.isEmpty(entityView.getName())) {
-                        throw new DataValidationException("Entity view name should be specified!");
-                    }
-                    if (entityView.getTenantId() == null) {
-                        throw new DataValidationException("Entity view should be assigned to tenant!");
-                    } else {
-                        if (!tenantService.tenantExists(entityView.getTenantId())) {
-                            throw new DataValidationException("Entity view is referencing to non-existent tenant!");
-                        }
-                    }
-                    if (entityView.getCustomerId() == null) {
-                        entityView.setCustomerId(new CustomerId(NULL_UUID));
-                    } else if (!entityView.getCustomerId().getId().equals(NULL_UUID)) {
-                        Customer customer = customerDao.findById(tenantId, entityView.getCustomerId().getId());
-                        if (customer == null) {
-                            throw new DataValidationException("Can't assign entity view to non-existent customer!");
-                        }
-                        if (!customer.getTenantId().getId().equals(entityView.getTenantId().getId())) {
-                            throw new DataValidationException("Can't assign entity view to customer from different tenant!");
-                        }
-                    }
-                }
-            };
-
-=======
->>>>>>> c4bdee92
     private PaginatedRemover<TenantId, EntityView> tenantEntityViewRemover = new PaginatedRemover<TenantId, EntityView>() {
         @Override
         protected PageData<EntityView> findEntities(TenantId tenantId, TenantId id, PageLink pageLink) {
