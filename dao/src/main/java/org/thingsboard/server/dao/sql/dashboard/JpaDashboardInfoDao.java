--- conflicted
+++ resolved
@@ -15,24 +15,14 @@
  */
 package org.thingsboard.server.dao.sql.dashboard;
 
-import com.google.common.util.concurrent.Futures;
-import com.google.common.util.concurrent.ListenableFuture;
-import com.google.common.util.concurrent.MoreExecutors;
 import lombok.extern.slf4j.Slf4j;
 import org.springframework.beans.factory.annotation.Autowired;
-import org.springframework.data.domain.PageRequest;
 import org.springframework.data.repository.CrudRepository;
 import org.springframework.stereotype.Component;
 import org.thingsboard.server.common.data.DashboardInfo;
-import org.thingsboard.server.common.data.EntityType;
 import org.thingsboard.server.common.data.UUIDConverter;
-import org.thingsboard.server.common.data.id.CustomerId;
-import org.thingsboard.server.common.data.id.TenantId;
 import org.thingsboard.server.common.data.page.PageData;
 import org.thingsboard.server.common.data.page.PageLink;
-import org.thingsboard.server.common.data.page.TimePageLink;
-import org.thingsboard.server.common.data.relation.EntityRelation;
-import org.thingsboard.server.common.data.relation.RelationTypeGroup;
 import org.thingsboard.server.dao.DaoUtil;
 import org.thingsboard.server.dao.dashboard.DashboardInfoDao;
 import org.thingsboard.server.dao.model.sql.DashboardInfoEntity;
@@ -40,12 +30,8 @@
 import org.thingsboard.server.dao.sql.JpaAbstractSearchTextDao;
 import org.thingsboard.server.dao.util.SqlDao;
 
-import java.util.ArrayList;
-import java.util.List;
 import java.util.Objects;
 import java.util.UUID;
-
-import static org.thingsboard.server.dao.model.ModelConstants.NULL_UUID_STR;
 
 /**
  * Created by Valerii Sosliuk on 5/6/2017.
@@ -81,7 +67,6 @@
     }
 
     @Override
-<<<<<<< HEAD
     public PageData<DashboardInfo> findDashboardsByTenantIdAndCustomerId(UUID tenantId, UUID customerId, PageLink pageLink) {
         return DaoUtil.toPageData(dashboardInfoRepository
                 .findByTenantIdAndCustomerId(
@@ -89,19 +74,5 @@
                         UUIDConverter.fromTimeUUID(customerId),
                         Objects.toString(pageLink.getTextSearch(), ""),
                         DaoUtil.toPageable(pageLink)));
-=======
-    public ListenableFuture<List<DashboardInfo>> findDashboardsByTenantIdAndCustomerId(UUID tenantId, UUID customerId, TimePageLink pageLink) {
-        log.debug("Try to find dashboards by tenantId [{}], customerId[{}] and pageLink [{}]", tenantId, customerId, pageLink);
-
-        ListenableFuture<List<EntityRelation>> relations = relationDao.findRelations(new TenantId(tenantId), new CustomerId(customerId), EntityRelation.CONTAINS_TYPE, RelationTypeGroup.DASHBOARD, EntityType.DASHBOARD, pageLink);
-
-        return Futures.transformAsync(relations, input -> {
-            List<ListenableFuture<DashboardInfo>> dashboardFutures = new ArrayList<>(input.size());
-            for (EntityRelation relation : input) {
-                dashboardFutures.add(findByIdAsync(new TenantId(tenantId), relation.getTo().getId()));
-            }
-            return Futures.successfulAsList(dashboardFutures);
-        }, MoreExecutors.directExecutor());
->>>>>>> 188c3e5b
     }
 }