/**
 * Copyright © 2016-2021 The Thingsboard Authors
 *
 * Licensed under the Apache License, Version 2.0 (the "License");
 * you may not use this file except in compliance with the License.
 * You may obtain a copy of the License at
 *
 *     http://www.apache.org/licenses/LICENSE-2.0
 *
 * Unless required by applicable law or agreed to in writing, software
 * distributed under the License is distributed on an "AS IS" BASIS,
 * WITHOUT WARRANTIES OR CONDITIONS OF ANY KIND, either express or implied.
 * See the License for the specific language governing permissions and
 * limitations under the License.
 */
package org.thingsboard.server.dao.util;

import com.datastax.oss.driver.api.core.ProtocolVersion;
import com.datastax.oss.driver.api.core.cql.BoundStatement;
import com.datastax.oss.driver.api.core.cql.ColumnDefinition;
import com.datastax.oss.driver.api.core.cql.ColumnDefinitions;
import com.datastax.oss.driver.api.core.cql.PreparedStatement;
import com.datastax.oss.driver.api.core.type.DataType;
import com.datastax.oss.driver.api.core.type.codec.TypeCodec;
import com.datastax.oss.driver.api.core.type.codec.registry.CodecRegistry;
import com.google.common.util.concurrent.FutureCallback;
import com.google.common.util.concurrent.Futures;
import com.google.common.util.concurrent.ListenableFuture;
import com.google.common.util.concurrent.SettableFuture;
import lombok.extern.slf4j.Slf4j;
import org.thingsboard.common.util.ThingsBoardExecutors;
import org.thingsboard.common.util.ThingsBoardThreadFactory;
import org.thingsboard.server.common.data.id.TenantId;
import org.thingsboard.server.common.msg.tools.TbRateLimits;
import org.thingsboard.server.common.stats.DefaultCounter;
import org.thingsboard.server.common.stats.StatsCounter;
import org.thingsboard.server.common.stats.StatsFactory;
import org.thingsboard.server.common.stats.StatsType;
import org.thingsboard.server.dao.entity.EntityService;
import org.thingsboard.server.dao.nosql.CassandraStatementTask;

import javax.annotation.Nullable;
import java.util.HashMap;
import java.util.Map;
import java.util.UUID;
import java.util.concurrent.BlockingQueue;
import java.util.concurrent.ConcurrentHashMap;
import java.util.concurrent.ConcurrentMap;
import java.util.concurrent.ExecutorService;
import java.util.concurrent.Executors;
import java.util.concurrent.LinkedBlockingDeque;
import java.util.concurrent.ScheduledExecutorService;
import java.util.concurrent.TimeUnit;
import java.util.concurrent.TimeoutException;
import java.util.concurrent.atomic.AtomicInteger;
import java.util.regex.Matcher;

/**
 * Created by ashvayka on 24.10.18.
 */
@Slf4j
public abstract class AbstractBufferedRateExecutor<T extends AsyncTask, F extends ListenableFuture<V>, V> implements BufferedRateExecutor<T, F> {

    public static final String CONCURRENCY_LEVEL = "currBuffer";

    private final long maxWaitTime;
    private final long pollMs;
    private final BlockingQueue<AsyncTaskContext<T, V>> queue;
    private final ExecutorService dispatcherExecutor;
    private final ExecutorService callbackExecutor;
    private final ScheduledExecutorService timeoutExecutor;
    private final int concurrencyLimit;
    private final int printQueriesFreq;
    protected final ConcurrentMap<TenantId, TbRateLimits> perTenantLimits = new ConcurrentHashMap<>();

    private final AtomicInteger printQueriesIdx = new AtomicInteger(0);

    protected final AtomicInteger concurrencyLevel;
    protected final BufferedRateExecutorStats stats;


    private final EntityService entityService;
    private final Map<TenantId, String> tenantNamesCache = new HashMap<>();

    private final boolean printTenantNames;

    public AbstractBufferedRateExecutor(int queueLimit, int concurrencyLimit, long maxWaitTime, int dispatcherThreads, int callbackThreads, long pollMs,
<<<<<<< HEAD
                                       int printQueriesFreq, StatsFactory statsFactory) {
=======
                                        boolean perTenantLimitsEnabled, String perTenantLimitsConfiguration, int printQueriesFreq, StatsFactory statsFactory,
                                        EntityService entityService, boolean printTenantNames) {
>>>>>>> 1f0d6ad9
        this.maxWaitTime = maxWaitTime;
        this.pollMs = pollMs;
        this.concurrencyLimit = concurrencyLimit;
        this.printQueriesFreq = printQueriesFreq;
        this.queue = new LinkedBlockingDeque<>(queueLimit);
<<<<<<< HEAD
        this.dispatcherExecutor = Executors.newFixedThreadPool(dispatcherThreads, ThingsBoardThreadFactory.forName("nosql-dispatcher"));
        this.callbackExecutor = ThingsBoardExecutors.newWorkStealingPool(callbackThreads, getClass());
        this.timeoutExecutor = Executors.newSingleThreadScheduledExecutor(ThingsBoardThreadFactory.forName("nosql-timeout"));
=======
        this.dispatcherExecutor = Executors.newFixedThreadPool(dispatcherThreads, ThingsBoardThreadFactory.forName("nosql-" + getBufferName() + "-dispatcher"));
        this.callbackExecutor = ThingsBoardExecutors.newWorkStealingPool(callbackThreads, "nosql-" + getBufferName() + "-callback");
        this.timeoutExecutor = Executors.newSingleThreadScheduledExecutor(ThingsBoardThreadFactory.forName("nosql-" + getBufferName() + "-timeout"));
        this.perTenantLimitsEnabled = perTenantLimitsEnabled;
        this.perTenantLimitsConfiguration = perTenantLimitsConfiguration;
>>>>>>> 1f0d6ad9
        this.stats = new BufferedRateExecutorStats(statsFactory);
        String concurrencyLevelKey = StatsType.RATE_EXECUTOR.getName() + "." + CONCURRENCY_LEVEL + getBufferName(); //metric name may change with buffer name suffix
        this.concurrencyLevel = statsFactory.createGauge(concurrencyLevelKey, new AtomicInteger(0));

        this.entityService = entityService;
        this.printTenantNames = printTenantNames;

        for (int i = 0; i < dispatcherThreads; i++) {
            dispatcherExecutor.submit(this::dispatch);
        }
    }

    protected abstract boolean checkRateLimits(T task, SettableFuture<V> future);

    @Override
    public F submit(T task) {
        SettableFuture<V> settableFuture = create();
        F result = wrap(task, settableFuture);
        boolean perTenantLimitReached = checkRateLimits(task, settableFuture);

        if (!perTenantLimitReached) {
            try {
                stats.getTotalAdded().increment();
                queue.add(new AsyncTaskContext<>(UUID.randomUUID(), task, settableFuture, System.currentTimeMillis()));
            } catch (IllegalStateException e) {
                stats.getTotalRejected().increment();
                settableFuture.setException(e);
            }
        }
        return result;
    }

    public void stop() {
        if (dispatcherExecutor != null) {
            dispatcherExecutor.shutdownNow();
        }
        if (callbackExecutor != null) {
            callbackExecutor.shutdownNow();
        }
        if (timeoutExecutor != null) {
            timeoutExecutor.shutdownNow();
        }
    }

    protected abstract SettableFuture<V> create();

    protected abstract F wrap(T task, SettableFuture<V> future);

    protected abstract ListenableFuture<V> execute(AsyncTaskContext<T, V> taskCtx);

    public abstract String getBufferName();

    private void dispatch() {
        log.info("Buffered rate executor thread started");
        while (!Thread.interrupted()) {
            int curLvl = concurrencyLevel.get();
            AsyncTaskContext<T, V> taskCtx = null;
            try {
                if (curLvl <= concurrencyLimit) {
                    taskCtx = queue.take();
                    final AsyncTaskContext<T, V> finalTaskCtx = taskCtx;
                    if (printQueriesFreq > 0) {
                        if (printQueriesIdx.incrementAndGet() >= printQueriesFreq) {
                            printQueriesIdx.set(0);
                            String query = queryToString(finalTaskCtx);
                            log.info("[{}] Cassandra query: {}", taskCtx.getId(), query);
                        }
                    }
                    logTask("Processing", finalTaskCtx);
                    concurrencyLevel.incrementAndGet();
                    long timeout = finalTaskCtx.getCreateTime() + maxWaitTime - System.currentTimeMillis();
                    if (timeout > 0) {
                        stats.getTotalLaunched().increment();
                        ListenableFuture<V> result = execute(finalTaskCtx);
                        result = Futures.withTimeout(result, timeout, TimeUnit.MILLISECONDS, timeoutExecutor);
                        Futures.addCallback(result, new FutureCallback<V>() {
                            @Override
                            public void onSuccess(@Nullable V result) {
                                logTask("Releasing", finalTaskCtx);
                                stats.getTotalReleased().increment();
                                concurrencyLevel.decrementAndGet();
                                finalTaskCtx.getFuture().set(result);
                            }

                            @Override
                            public void onFailure(Throwable t) {
                                if (t instanceof TimeoutException) {
                                    logTask("Expired During Execution", finalTaskCtx);
                                } else {
                                    logTask("Failed", finalTaskCtx);
                                }
                                stats.getTotalFailed().increment();
                                concurrencyLevel.decrementAndGet();
                                finalTaskCtx.getFuture().setException(t);
                                log.debug("[{}] Failed to execute task: {}", finalTaskCtx.getId(), finalTaskCtx.getTask(), t);
                            }
                        }, callbackExecutor);
                    } else {
                        logTask("Expired Before Execution", finalTaskCtx);
                        stats.getTotalExpired().increment();
                        concurrencyLevel.decrementAndGet();
                        taskCtx.getFuture().setException(new TimeoutException());
                    }
                } else {
                    Thread.sleep(pollMs);
                }
            } catch (InterruptedException e) {
                break;
            } catch (Throwable e) {
                if (taskCtx != null) {
                    log.debug("[{}] Failed to execute task: {}", taskCtx.getId(), taskCtx, e);
                    stats.getTotalFailed().increment();
                    concurrencyLevel.decrementAndGet();
                } else {
                    log.debug("Failed to queue task:", e);
                }
            }
        }
        log.info("Buffered rate executor thread stopped");
    }

    private void logTask(String action, AsyncTaskContext<T, V> taskCtx) {
        if (log.isTraceEnabled()) {
            if (taskCtx.getTask() instanceof CassandraStatementTask) {
                String query = queryToString(taskCtx);
                log.trace("[{}] {} task: {}, BoundStatement query: {}", taskCtx.getId(), action, taskCtx, query);
            } else {
                log.trace("[{}] {} task: {}", taskCtx.getId(), action, taskCtx);
            }
        } else {
            log.debug("[{}] {} task", taskCtx.getId(), action);
        }
    }

    private String queryToString(AsyncTaskContext<T, V> taskCtx) {
        CassandraStatementTask cassStmtTask = (CassandraStatementTask) taskCtx.getTask();
        if (cassStmtTask.getStatement() instanceof BoundStatement) {
            BoundStatement stmt = (BoundStatement) cassStmtTask.getStatement();
            String query = stmt.getPreparedStatement().getQuery();
            try {
                query = toStringWithValues(stmt, ProtocolVersion.V5);
            } catch (Exception e) {
                log.warn("Can't convert to query with values", e);
            }
            return query;
        } else {
            return "Not Cassandra Statement Task";
        }
    }

    private static String toStringWithValues(BoundStatement boundStatement, ProtocolVersion protocolVersion) {
        CodecRegistry codecRegistry = boundStatement.codecRegistry();
        PreparedStatement preparedStatement = boundStatement.getPreparedStatement();
        String query = preparedStatement.getQuery();
        ColumnDefinitions defs = preparedStatement.getVariableDefinitions();
        int index = 0;
        for (ColumnDefinition def : defs) {
            DataType type = def.getType();
            TypeCodec<Object> codec = codecRegistry.codecFor(type);
            if (boundStatement.getBytesUnsafe(index) != null) {
                Object value = codec.decode(boundStatement.getBytesUnsafe(index), protocolVersion);
                String replacement = Matcher.quoteReplacement(codec.format(value));
                query = query.replaceFirst("\\?", replacement);
            }
            index++;
        }
        return query;
    }

    protected int getQueueSize() {
        return queue.size();
    }

    public void printStats() {
        int queueSize = getQueueSize();
        int rateLimitedTenantsCount = (int) stats.getRateLimitedTenants().values().stream()
                .filter(defaultCounter -> defaultCounter.get() > 0)
                .count();

        if (queueSize > 0
                || rateLimitedTenantsCount > 0
                || concurrencyLevel.get() > 0
                || stats.getStatsCounters().stream().anyMatch(counter -> counter.get() > 0)
        ) {
            StringBuilder statsBuilder = new StringBuilder();

            statsBuilder.append("queueSize").append(" = [").append(queueSize).append("] ");
            stats.getStatsCounters().forEach(counter -> {
                statsBuilder.append(counter.getName()).append(" = [").append(counter.get()).append("] ");
            });
            statsBuilder.append("totalRateLimitedTenants").append(" = [").append(rateLimitedTenantsCount).append("] ");
            statsBuilder.append(CONCURRENCY_LEVEL).append(" = [").append(concurrencyLevel.get()).append("] ");

            stats.getStatsCounters().forEach(StatsCounter::clear);
            log.info("Permits {}", statsBuilder);
        }

        stats.getRateLimitedTenants().entrySet().stream()
                .filter(entry -> entry.getValue().get() > 0)
                .forEach(entry -> {
                    TenantId tenantId = entry.getKey();
                    DefaultCounter counter = entry.getValue();
                    int rateLimitedRequests = counter.get();
                    counter.clear();
                    if (printTenantNames) {
                        String name = tenantNamesCache.computeIfAbsent(tenantId, tId -> {
                            try {
                                return entityService.fetchEntityNameAsync(TenantId.SYS_TENANT_ID, tenantId).get();
                            } catch (Exception e) {
                                log.error("[{}] Failed to get tenant name", tenantId, e);
                                return "N/A";
                            }
                        });
                        log.info("[{}][{}] Rate limited requests: {}", tenantId, name, rateLimitedRequests);
                    } else {
                        log.info("[{}] Rate limited requests: {}", tenantId, rateLimitedRequests);
                    }
                });
    }
}<|MERGE_RESOLUTION|>--- conflicted
+++ resolved
@@ -84,29 +84,17 @@
 
     private final boolean printTenantNames;
 
-    public AbstractBufferedRateExecutor(int queueLimit, int concurrencyLimit, long maxWaitTime, int dispatcherThreads, int callbackThreads, long pollMs,
-<<<<<<< HEAD
-                                       int printQueriesFreq, StatsFactory statsFactory) {
-=======
-                                        boolean perTenantLimitsEnabled, String perTenantLimitsConfiguration, int printQueriesFreq, StatsFactory statsFactory,
+    public AbstractBufferedRateExecutor(int queueLimit, int concurrencyLimit, long maxWaitTime, int dispatcherThreads,
+                                        int callbackThreads, long pollMs, int printQueriesFreq, StatsFactory statsFactory,
                                         EntityService entityService, boolean printTenantNames) {
->>>>>>> 1f0d6ad9
         this.maxWaitTime = maxWaitTime;
         this.pollMs = pollMs;
         this.concurrencyLimit = concurrencyLimit;
         this.printQueriesFreq = printQueriesFreq;
         this.queue = new LinkedBlockingDeque<>(queueLimit);
-<<<<<<< HEAD
-        this.dispatcherExecutor = Executors.newFixedThreadPool(dispatcherThreads, ThingsBoardThreadFactory.forName("nosql-dispatcher"));
-        this.callbackExecutor = ThingsBoardExecutors.newWorkStealingPool(callbackThreads, getClass());
-        this.timeoutExecutor = Executors.newSingleThreadScheduledExecutor(ThingsBoardThreadFactory.forName("nosql-timeout"));
-=======
         this.dispatcherExecutor = Executors.newFixedThreadPool(dispatcherThreads, ThingsBoardThreadFactory.forName("nosql-" + getBufferName() + "-dispatcher"));
         this.callbackExecutor = ThingsBoardExecutors.newWorkStealingPool(callbackThreads, "nosql-" + getBufferName() + "-callback");
         this.timeoutExecutor = Executors.newSingleThreadScheduledExecutor(ThingsBoardThreadFactory.forName("nosql-" + getBufferName() + "-timeout"));
-        this.perTenantLimitsEnabled = perTenantLimitsEnabled;
-        this.perTenantLimitsConfiguration = perTenantLimitsConfiguration;
->>>>>>> 1f0d6ad9
         this.stats = new BufferedRateExecutorStats(statsFactory);
         String concurrencyLevelKey = StatsType.RATE_EXECUTOR.getName() + "." + CONCURRENCY_LEVEL + getBufferName(); //metric name may change with buffer name suffix
         this.concurrencyLevel = statsFactory.createGauge(concurrencyLevelKey, new AtomicInteger(0));
