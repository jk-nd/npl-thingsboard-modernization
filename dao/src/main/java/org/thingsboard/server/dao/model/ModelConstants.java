--- conflicted
+++ resolved
@@ -456,7 +456,15 @@
     public static final String API_USAGE_STATE_SMS_EXEC_COLUMN = "sms_exec";
 
     /**
-<<<<<<< HEAD
+     * Resource constants.
+     */
+    public static final String RESOURCE_TABLE_NAME = "resource";
+    public static final String RESOURCE_TENANT_ID_COLUMN = TENANT_ID_COLUMN;
+    public static final String RESOURCE_TYPE_COLUMN = "resource_type";
+    public static final String RESOURCE_ID_COLUMN = "resource_id";
+    public static final String RESOURCE_VALUE_COLUMN = "resource_value";
+
+    /**
      * Edge constants.
      */
     public static final String EDGE_COLUMN_FAMILY_NAME = "edge";
@@ -492,15 +500,6 @@
     public static final String EDGE_EVENT_BODY_PROPERTY = "body";
 
     public static final String EDGE_EVENT_BY_ID_VIEW_NAME = "edge_event_by_id";
-=======
-     * Resource constants.
-     */
-    public static final String RESOURCE_TABLE_NAME = "resource";
-    public static final String RESOURCE_TENANT_ID_COLUMN = TENANT_ID_COLUMN;
-    public static final String RESOURCE_TYPE_COLUMN = "resource_type";
-    public static final String RESOURCE_ID_COLUMN = "resource_id";
-    public static final String RESOURCE_VALUE_COLUMN = "resource_value";
->>>>>>> 3420eeb9
 
     /**
      * Cassandra attributes and timeseries constants.
