/**
 * Copyright © 2016-2022 The Thingsboard Authors
 *
 * Licensed under the Apache License, Version 2.0 (the "License");
 * you may not use this file except in compliance with the License.
 * You may obtain a copy of the License at
 *
 *     http://www.apache.org/licenses/LICENSE-2.0
 *
 * Unless required by applicable law or agreed to in writing, software
 * distributed under the License is distributed on an "AS IS" BASIS,
 * WITHOUT WARRANTIES OR CONDITIONS OF ANY KIND, either express or implied.
 * See the License for the specific language governing permissions and
 * limitations under the License.
 */
package org.thingsboard.server.dao.service.validator;

import org.apache.commons.lang3.StringUtils;
import org.springframework.beans.factory.annotation.Autowired;
import org.springframework.stereotype.Component;
import org.thingsboard.server.common.data.Tenant;
import org.thingsboard.server.common.data.id.TenantId;
import org.thingsboard.server.dao.exception.DataValidationException;
import org.thingsboard.server.dao.service.DataValidator;
import org.thingsboard.server.dao.tenant.TenantDao;

@Component
public class TenantDataValidator extends DataValidator<Tenant> {

    @Autowired
    private TenantDao tenantDao;

    @Override
    protected void validateDataImpl(TenantId tenantId, Tenant tenant) {
        if (StringUtils.isEmpty(tenant.getTitle())) {
            throw new DataValidationException("Tenant title should be specified!");
        }
        if (!StringUtils.isEmpty(tenant.getEmail())) {
            validateEmail(tenant.getEmail());
        }
    }

    @Override
    protected Tenant validateUpdate(TenantId tenantId, Tenant tenant) {
        Tenant old = tenantDao.findById(TenantId.SYS_TENANT_ID, tenantId.getId());
        if (old == null) {
            throw new DataValidationException("Can't update non existing tenant!");
        }
<<<<<<< HEAD
=======
        validateTenantProfile(tenantId, tenant);
        return old;
>>>>>>> ba634ada
    }

}<|MERGE_RESOLUTION|>--- conflicted
+++ resolved
@@ -46,11 +46,7 @@
         if (old == null) {
             throw new DataValidationException("Can't update non existing tenant!");
         }
-<<<<<<< HEAD
-=======
-        validateTenantProfile(tenantId, tenant);
         return old;
->>>>>>> ba634ada
     }
 
 }