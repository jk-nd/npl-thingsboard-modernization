--- conflicted
+++ resolved
@@ -216,35 +216,10 @@
     public void deleteTenant(TenantId tenantId) {
         log.trace("Executing deleteTenant [{}]", tenantId);
         Validator.validateId(tenantId, INCORRECT_TENANT_ID + tenantId);
-<<<<<<< HEAD
 
         userService.deleteByTenantId(tenantId);
-=======
-        entityViewService.deleteEntityViewsByTenantId(tenantId);
-        widgetsBundleService.deleteWidgetsBundlesByTenantId(tenantId);
-        widgetTypeService.deleteWidgetTypesByTenantId(tenantId);
-        assetService.deleteAssetsByTenantId(tenantId);
-        assetProfileService.deleteAssetProfilesByTenantId(tenantId);
-        deviceService.deleteDevicesByTenantId(tenantId);
-        deviceProfileService.deleteDeviceProfilesByTenantId(tenantId);
-        dashboardService.deleteDashboardsByTenantId(tenantId);
-        customerService.deleteCustomersByTenantId(tenantId);
-        edgeService.deleteEdgesByTenantId(tenantId);
-        userService.deleteTenantAdmins(tenantId);
-        ruleChainService.deleteRuleChainsByTenantId(tenantId);
-        apiUsageStateService.deleteApiUsageStateByTenantId(tenantId);
-        resourceService.deleteResourcesByTenantId(tenantId);
-        otaPackageService.deleteOtaPackagesByTenantId(tenantId);
-        rpcService.deleteAllRpcByTenantId(tenantId);
-        queueService.deleteQueuesByTenantId(tenantId);
-        notificationRequestService.deleteNotificationRequestsByTenantId(tenantId);
-        notificationRuleService.deleteNotificationRulesByTenantId(tenantId);
-        notificationTemplateService.deleteNotificationTemplatesByTenantId(tenantId);
-        notificationTargetService.deleteNotificationTargetsByTenantId(tenantId);
-        notificationSettingsService.deleteNotificationSettings(tenantId);
-        adminSettingsService.deleteAdminSettingsByTenantId(tenantId);
->>>>>>> efca0ecc
         tenantDao.removeById(tenantId, tenantId.getId());
+        notificationSettingsService.deleteNotificationSettings(tenantId); // fixme: maybe remove ADMIN_SETTINGS entity type, just delete here or in the CleanUpService
 
         cleanUpService.removeTenantEntities(tenantId, // don't forget to implement deleteByTenantId from EntityDaoService when adding entity type to this list
                 EntityType.ENTITY_VIEW, EntityType.WIDGETS_BUNDLE, EntityType.WIDGET_TYPE,
