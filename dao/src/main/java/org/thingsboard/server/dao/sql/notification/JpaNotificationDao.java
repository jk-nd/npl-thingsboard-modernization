/**
 * Copyright © 2016-2024 The Thingsboard Authors
 *
 * Licensed under the Apache License, Version 2.0 (the "License");
 * you may not use this file except in compliance with the License.
 * You may obtain a copy of the License at
 *
 *     http://www.apache.org/licenses/LICENSE-2.0
 *
 * Unless required by applicable law or agreed to in writing, software
 * distributed under the License is distributed on an "AS IS" BASIS,
 * WITHOUT WARRANTIES OR CONDITIONS OF ANY KIND, either express or implied.
 * See the License for the specific language governing permissions and
 * limitations under the License.
 */
package org.thingsboard.server.dao.sql.notification;

<<<<<<< HEAD
import com.datastax.oss.driver.api.core.uuid.Uuids;
=======
>>>>>>> c4e5ab65
import lombok.RequiredArgsConstructor;
import org.apache.commons.collections.CollectionUtils;
import org.springframework.beans.factory.annotation.Value;
import org.springframework.data.jpa.repository.JpaRepository;
import org.springframework.stereotype.Component;
import org.thingsboard.server.common.data.EntityType;
import org.thingsboard.server.common.data.id.NotificationId;
import org.thingsboard.server.common.data.id.NotificationRequestId;
import org.thingsboard.server.common.data.id.TenantId;
import org.thingsboard.server.common.data.id.UserId;
import org.thingsboard.server.common.data.notification.Notification;
import org.thingsboard.server.common.data.notification.NotificationDeliveryMethod;
import org.thingsboard.server.common.data.notification.NotificationStatus;
import org.thingsboard.server.common.data.notification.NotificationType;
import org.thingsboard.server.common.data.page.PageData;
import org.thingsboard.server.common.data.page.PageLink;
import org.thingsboard.server.dao.DaoUtil;
import org.thingsboard.server.dao.model.ModelConstants;
import org.thingsboard.server.dao.model.sql.NotificationEntity;
import org.thingsboard.server.dao.notification.NotificationDao;
import org.thingsboard.server.dao.sql.JpaPartitionedAbstractDao;
import org.thingsboard.server.dao.sqlts.insert.sql.SqlPartitioningRepository;
import org.thingsboard.server.dao.util.SqlDao;

import java.util.Set;
import java.util.UUID;
import java.util.concurrent.TimeUnit;

@Component
@SqlDao
@RequiredArgsConstructor
public class JpaNotificationDao extends JpaPartitionedAbstractDao<NotificationEntity, Notification> implements NotificationDao {

    private final NotificationRepository notificationRepository;
    private final SqlPartitioningRepository partitioningRepository;

    @Value("${sql.notifications.partition_size:168}")
    private int partitionSizeInHours;

    @Override
    public PageData<Notification> findUnreadByDeliveryMethodAndRecipientIdAndPageLink(TenantId tenantId, NotificationDeliveryMethod deliveryMethod, UserId recipientId, PageLink pageLink) {
        return DaoUtil.toPageData(notificationRepository.findByDeliveryMethodAndRecipientIdAndStatusNot(deliveryMethod,
                recipientId.getId(), NotificationStatus.READ, pageLink.getTextSearch(), DaoUtil.toPageable(pageLink)));
    }

    @Override
<<<<<<< HEAD
    public PageData<Notification> findUnreadByRecipientIdAndPageLink(TenantId tenantId, UserId recipientId, PageLink pageLink) {
        return DaoUtil.toPageData(notificationRepository.findByRecipientIdAndStatusNot(recipientId.getId(), NotificationStatus.READ,
                pageLink.getTextSearch(), DaoUtil.toPageable(pageLink)));
    }

    @Override
    public PageData<Notification> findUnreadByRecipientIdAndNotificationTypesAndPageLink(TenantId tenantId, UserId recipientId, Set<NotificationType> types, PageLink pageLink) {
        if (CollectionUtils.isEmpty(types)) {
            types = NotificationType.all;
        }
        return DaoUtil.toPageData(notificationRepository.findByRecipientIdAndTypeInAndStatusNot(recipientId.getId(), types, NotificationStatus.READ,
                pageLink.getTextSearch(), DaoUtil.toPageable(pageLink)));
    }

    @Override
    public PageData<Notification> findByRecipientIdAndPageLink(TenantId tenantId, UserId recipientId, PageLink pageLink) {
        return DaoUtil.toPageData(notificationRepository.findByRecipientId(recipientId.getId(),
=======
    public PageData<Notification> findByDeliveryMethodAndRecipientIdAndPageLink(TenantId tenantId, NotificationDeliveryMethod deliveryMethod, UserId recipientId, PageLink pageLink) {
        return DaoUtil.toPageData(notificationRepository.findByDeliveryMethodAndRecipientId(deliveryMethod, recipientId.getId(),
>>>>>>> c4e5ab65
                pageLink.getTextSearch(), DaoUtil.toPageable(pageLink)));
    }

    @Override
    public boolean updateStatusByIdAndRecipientId(TenantId tenantId, UserId recipientId, NotificationId notificationId, NotificationStatus status) {
        return notificationRepository.updateStatusByIdAndRecipientId(notificationId.getId(), recipientId.getId(), status) != 0;
    }

    /**
     * For this hot method, the partial index `idx_notification_recipient_id_unread` was introduced since 3.6.0
     * */
    @Override
    public int countUnreadByDeliveryMethodAndRecipientId(TenantId tenantId, NotificationDeliveryMethod deliveryMethod, UserId recipientId) {
        return notificationRepository.countByDeliveryMethodAndRecipientIdAndStatusNot(deliveryMethod, recipientId.getId(), NotificationStatus.READ);
    }

    @Override
    public boolean deleteByIdAndRecipientId(TenantId tenantId, UserId recipientId, NotificationId notificationId) {
        return notificationRepository.deleteByIdAndRecipientId(notificationId.getId(), recipientId.getId()) != 0;
    }

    @Override
    public int updateStatusByDeliveryMethodAndRecipientId(TenantId tenantId, NotificationDeliveryMethod deliveryMethod, UserId recipientId, NotificationStatus status) {
        return notificationRepository.updateStatusByDeliveryMethodAndRecipientIdAndStatusNot(deliveryMethod, recipientId.getId(), status);
    }

    @Override
    public void deleteByRequestId(TenantId tenantId, NotificationRequestId requestId) {
        notificationRepository.deleteByRequestId(requestId.getId());
    }

    @Override
    public void deleteByRecipientId(TenantId tenantId, UserId recipientId) {
        notificationRepository.deleteByRecipientId(recipientId.getId());
    }

    @Override
    public void createPartition(NotificationEntity entity) {
        partitioningRepository.createPartitionIfNotExists(ModelConstants.NOTIFICATION_TABLE_NAME,
                entity.getCreatedTime(), TimeUnit.HOURS.toMillis(partitionSizeInHours));
    }

    @Override
    protected Class<NotificationEntity> getEntityClass() {
        return NotificationEntity.class;
    }

    @Override
    protected JpaRepository<NotificationEntity, UUID> getRepository() {
        return notificationRepository;
    }

    @Override
    public EntityType getEntityType() {
        return EntityType.NOTIFICATION;
    }

}<|MERGE_RESOLUTION|>--- conflicted
+++ resolved
@@ -15,12 +15,8 @@
  */
 package org.thingsboard.server.dao.sql.notification;
 
-<<<<<<< HEAD
-import com.datastax.oss.driver.api.core.uuid.Uuids;
-=======
->>>>>>> c4e5ab65
 import lombok.RequiredArgsConstructor;
-import org.apache.commons.collections.CollectionUtils;
+import org.apache.commons.collections4.CollectionUtils;
 import org.springframework.beans.factory.annotation.Value;
 import org.springframework.data.jpa.repository.JpaRepository;
 import org.springframework.stereotype.Component;
@@ -65,28 +61,16 @@
     }
 
     @Override
-<<<<<<< HEAD
-    public PageData<Notification> findUnreadByRecipientIdAndPageLink(TenantId tenantId, UserId recipientId, PageLink pageLink) {
-        return DaoUtil.toPageData(notificationRepository.findByRecipientIdAndStatusNot(recipientId.getId(), NotificationStatus.READ,
-                pageLink.getTextSearch(), DaoUtil.toPageable(pageLink)));
-    }
-
-    @Override
-    public PageData<Notification> findUnreadByRecipientIdAndNotificationTypesAndPageLink(TenantId tenantId, UserId recipientId, Set<NotificationType> types, PageLink pageLink) {
+    public PageData<Notification> findUnreadByDeliveryMethodAndRecipientIdAndNotificationTypesAndPageLink(TenantId tenantId, NotificationDeliveryMethod deliveryMethod, UserId recipientId, Set<NotificationType> types, PageLink pageLink) {
         if (CollectionUtils.isEmpty(types)) {
             types = NotificationType.all;
         }
-        return DaoUtil.toPageData(notificationRepository.findByRecipientIdAndTypeInAndStatusNot(recipientId.getId(), types, NotificationStatus.READ,
-                pageLink.getTextSearch(), DaoUtil.toPageable(pageLink)));
+        return DaoUtil.toPageData(notificationRepository.findByDeliveryMethodAndRecipientIdAndTypeInAndStatusNot(deliveryMethod,
+                recipientId.getId(), types, NotificationStatus.READ, pageLink.getTextSearch(), DaoUtil.toPageable(pageLink)));
     }
 
-    @Override
-    public PageData<Notification> findByRecipientIdAndPageLink(TenantId tenantId, UserId recipientId, PageLink pageLink) {
-        return DaoUtil.toPageData(notificationRepository.findByRecipientId(recipientId.getId(),
-=======
     public PageData<Notification> findByDeliveryMethodAndRecipientIdAndPageLink(TenantId tenantId, NotificationDeliveryMethod deliveryMethod, UserId recipientId, PageLink pageLink) {
         return DaoUtil.toPageData(notificationRepository.findByDeliveryMethodAndRecipientId(deliveryMethod, recipientId.getId(),
->>>>>>> c4e5ab65
                 pageLink.getTextSearch(), DaoUtil.toPageable(pageLink)));
     }
 
