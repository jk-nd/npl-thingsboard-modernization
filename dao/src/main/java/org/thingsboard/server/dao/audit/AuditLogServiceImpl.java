/**
 * Copyright © 2016-2020 The Thingsboard Authors
 *
 * Licensed under the Apache License, Version 2.0 (the "License");
 * you may not use this file except in compliance with the License.
 * You may obtain a copy of the License at
 *
 *     http://www.apache.org/licenses/LICENSE-2.0
 *
 * Unless required by applicable law or agreed to in writing, software
 * distributed under the License is distributed on an "AS IS" BASIS,
 * WITHOUT WARRANTIES OR CONDITIONS OF ANY KIND, either express or implied.
 * See the License for the specific language governing permissions and
 * limitations under the License.
 */
package org.thingsboard.server.dao.audit;

import com.datastax.oss.driver.api.core.uuid.Uuids;
import com.fasterxml.jackson.databind.JsonNode;
import com.fasterxml.jackson.databind.ObjectMapper;
import com.fasterxml.jackson.databind.node.ArrayNode;
import com.fasterxml.jackson.databind.node.ObjectNode;
import com.google.common.collect.Lists;
import com.google.common.util.concurrent.Futures;
import com.google.common.util.concurrent.ListenableFuture;
import lombok.extern.slf4j.Slf4j;
import org.springframework.beans.factory.annotation.Autowired;
import org.springframework.boot.autoconfigure.condition.ConditionalOnProperty;
import org.springframework.stereotype.Service;
import org.springframework.util.StringUtils;
import org.thingsboard.server.common.data.EntityType;
import org.thingsboard.server.common.data.HasName;
import org.thingsboard.server.common.data.audit.ActionStatus;
import org.thingsboard.server.common.data.audit.ActionType;
import org.thingsboard.server.common.data.audit.AuditLog;
import org.thingsboard.server.common.data.id.AuditLogId;
import org.thingsboard.server.common.data.id.CustomerId;
import org.thingsboard.server.common.data.id.EntityId;
import org.thingsboard.server.common.data.id.TenantId;
import org.thingsboard.server.common.data.id.UserId;
import org.thingsboard.server.common.data.kv.AttributeKvEntry;
import org.thingsboard.server.common.data.page.PageData;
import org.thingsboard.server.common.data.page.TimePageLink;
import org.thingsboard.server.common.data.relation.EntityRelation;
import org.thingsboard.server.common.data.rule.RuleChainMetaData;
import org.thingsboard.server.common.data.security.DeviceCredentials;
import org.thingsboard.server.dao.audit.sink.AuditLogSink;
import org.thingsboard.server.dao.entity.EntityService;
import org.thingsboard.server.dao.exception.DataValidationException;
import org.thingsboard.server.dao.device.provision.ProvisionRequest;
import org.thingsboard.server.dao.service.DataValidator;

import java.io.PrintWriter;
import java.io.StringWriter;
import java.util.List;
import java.util.UUID;

import static org.thingsboard.server.dao.service.Validator.validateEntityId;
import static org.thingsboard.server.dao.service.Validator.validateId;

@Slf4j
@Service
@ConditionalOnProperty(prefix = "audit-log", value = "enabled", havingValue = "true")
public class AuditLogServiceImpl implements AuditLogService {

    private static final ObjectMapper objectMapper = new ObjectMapper();

    private static final String INCORRECT_TENANT_ID = "Incorrect tenantId ";
    private static final int INSERTS_PER_ENTRY = 3;

    @Autowired
    private AuditLogLevelFilter auditLogLevelFilter;

    @Autowired
    private AuditLogDao auditLogDao;

    @Autowired
    private EntityService entityService;

    @Autowired
    private AuditLogSink auditLogSink;

    @Override
    public PageData<AuditLog> findAuditLogsByTenantIdAndCustomerId(TenantId tenantId, CustomerId customerId, List<ActionType> actionTypes, TimePageLink pageLink) {
        log.trace("Executing findAuditLogsByTenantIdAndCustomerId [{}], [{}], [{}]", tenantId, customerId, pageLink);
        validateId(tenantId, INCORRECT_TENANT_ID + tenantId);
        validateId(customerId, "Incorrect customerId " + customerId);
        return auditLogDao.findAuditLogsByTenantIdAndCustomerId(tenantId.getId(), customerId, actionTypes, pageLink);
    }

    @Override
    public PageData<AuditLog> findAuditLogsByTenantIdAndUserId(TenantId tenantId, UserId userId, List<ActionType> actionTypes, TimePageLink pageLink) {
        log.trace("Executing findAuditLogsByTenantIdAndUserId [{}], [{}], [{}]", tenantId, userId, pageLink);
        validateId(tenantId, INCORRECT_TENANT_ID + tenantId);
        validateId(userId, "Incorrect userId" + userId);
        return auditLogDao.findAuditLogsByTenantIdAndUserId(tenantId.getId(), userId, actionTypes, pageLink);
    }

    @Override
    public PageData<AuditLog> findAuditLogsByTenantIdAndEntityId(TenantId tenantId, EntityId entityId, List<ActionType> actionTypes, TimePageLink pageLink) {
        log.trace("Executing findAuditLogsByTenantIdAndEntityId [{}], [{}], [{}]", tenantId, entityId, pageLink);
        validateId(tenantId, INCORRECT_TENANT_ID + tenantId);
        validateEntityId(entityId, INCORRECT_TENANT_ID + entityId);
        return auditLogDao.findAuditLogsByTenantIdAndEntityId(tenantId.getId(), entityId, actionTypes, pageLink);
    }

    @Override
    public PageData<AuditLog> findAuditLogsByTenantId(TenantId tenantId, List<ActionType> actionTypes, TimePageLink pageLink) {
        log.trace("Executing findAuditLogs [{}]", pageLink);
        validateId(tenantId, INCORRECT_TENANT_ID + tenantId);
        return auditLogDao.findAuditLogsByTenantId(tenantId.getId(), actionTypes, pageLink);
    }

    @Override
    public <E extends HasName, I extends EntityId> ListenableFuture<List<Void>>
    logEntityAction(TenantId tenantId, CustomerId customerId, UserId userId, String userName, I entityId, E entity,
                    ActionType actionType, Exception e, Object... additionalInfo) {
        if (canLog(entityId.getEntityType(), actionType)) {
            JsonNode actionData = constructActionData(entityId, entity, actionType, additionalInfo);
            ActionStatus actionStatus = ActionStatus.SUCCESS;
            String failureDetails = "";
            String entityName = "";
            if (entity != null) {
                entityName = entity.getName();
            } else {
                try {
                    entityName = entityService.fetchEntityNameAsync(tenantId, entityId).get();
                } catch (Exception ex) {
                }
            }
            if (e != null) {
                actionStatus = ActionStatus.FAILURE;
                failureDetails = getFailureStack(e);
            }
            if (actionType == ActionType.RPC_CALL) {
                String rpcErrorString = extractParameter(String.class, additionalInfo);
                if (!StringUtils.isEmpty(rpcErrorString)) {
                    actionStatus = ActionStatus.FAILURE;
                    failureDetails = rpcErrorString;
                }
            }
            return logAction(tenantId,
                    entityId,
                    entityName,
                    customerId,
                    userId,
                    userName,
                    actionType,
                    actionData,
                    actionStatus,
                    failureDetails);
        } else {
            return null;
        }
    }

    private <E extends HasName, I extends EntityId> JsonNode constructActionData(I entityId, E entity,
                                                                                 ActionType actionType,
                                                                                 Object... additionalInfo) {
        ObjectNode actionData = objectMapper.createObjectNode();
        switch (actionType) {
            case ADDED:
            case UPDATED:
            case ALARM_ACK:
            case ALARM_CLEAR:
            case RELATIONS_DELETED:
            case ASSIGNED_TO_TENANT:
                if (entity != null) {
                    ObjectNode entityNode = objectMapper.valueToTree(entity);
                    if (entityId.getEntityType() == EntityType.DASHBOARD) {
                        entityNode.put("configuration", "");
                    }
                    actionData.set("entity", entityNode);
                }
                if (entityId.getEntityType() == EntityType.RULE_CHAIN) {
                    RuleChainMetaData ruleChainMetaData = extractParameter(RuleChainMetaData.class, additionalInfo);
                    if (ruleChainMetaData != null) {
                        ObjectNode ruleChainMetaDataNode = objectMapper.valueToTree(ruleChainMetaData);
                        actionData.set("metadata", ruleChainMetaDataNode);
                    }
                }
                break;
            case DELETED:
            case ACTIVATED:
            case SUSPENDED:
            case CREDENTIALS_READ:
                String strEntityId = extractParameter(String.class, additionalInfo);
                actionData.put("entityId", strEntityId);
                break;
            case ATTRIBUTES_UPDATED:
                actionData.put("entityId", entityId.toString());
                String scope = extractParameter(String.class, 0, additionalInfo);
                List<AttributeKvEntry> attributes = extractParameter(List.class, 1, additionalInfo);
                actionData.put("scope", scope);
                ObjectNode attrsNode = objectMapper.createObjectNode();
                if (attributes != null) {
                    for (AttributeKvEntry attr : attributes) {
                        attrsNode.put(attr.getKey(), attr.getValueAsString());
                    }
                }
                actionData.set("attributes", attrsNode);
                break;
            case ATTRIBUTES_DELETED:
            case ATTRIBUTES_READ:
                actionData.put("entityId", entityId.toString());
                scope = extractParameter(String.class, 0, additionalInfo);
                actionData.put("scope", scope);
                List<String> keys = extractParameter(List.class, 1, additionalInfo);
                ArrayNode attrsArrayNode = actionData.putArray("attributes");
                if (keys != null) {
                    keys.forEach(attrsArrayNode::add);
                }
                break;
            case RPC_CALL:
                actionData.put("entityId", entityId.toString());
                Boolean oneWay = extractParameter(Boolean.class, 1, additionalInfo);
                String method = extractParameter(String.class, 2, additionalInfo);
                String params = extractParameter(String.class, 3, additionalInfo);
                actionData.put("oneWay", oneWay);
                actionData.put("method", method);
                actionData.put("params", params);
                break;
            case CREDENTIALS_UPDATED:
                actionData.put("entityId", entityId.toString());
                DeviceCredentials deviceCredentials = extractParameter(DeviceCredentials.class, additionalInfo);
                actionData.set("credentials", objectMapper.valueToTree(deviceCredentials));
                break;
            case ASSIGNED_TO_CUSTOMER:
                strEntityId = extractParameter(String.class, 0, additionalInfo);
                String strCustomerId = extractParameter(String.class, 1, additionalInfo);
                String strCustomerName = extractParameter(String.class, 2, additionalInfo);
                actionData.put("entityId", strEntityId);
                actionData.put("assignedCustomerId", strCustomerId);
                actionData.put("assignedCustomerName", strCustomerName);
                break;
            case UNASSIGNED_FROM_CUSTOMER:
                strEntityId = extractParameter(String.class, 0, additionalInfo);
                strCustomerId = extractParameter(String.class, 1, additionalInfo);
                strCustomerName = extractParameter(String.class, 2, additionalInfo);
                actionData.put("entityId", strEntityId);
                actionData.put("unassignedCustomerId", strCustomerId);
                actionData.put("unassignedCustomerName", strCustomerName);
                break;
            case RELATION_ADD_OR_UPDATE:
            case RELATION_DELETED:
                EntityRelation relation = extractParameter(EntityRelation.class, 0, additionalInfo);
                actionData.set("relation", objectMapper.valueToTree(relation));
                break;
            case LOGIN:
            case LOGOUT:
            case LOCKOUT:
                String clientAddress = extractParameter(String.class, 0, additionalInfo);
                String browser = extractParameter(String.class, 1, additionalInfo);
                String os = extractParameter(String.class, 2, additionalInfo);
                String device = extractParameter(String.class, 3, additionalInfo);
                actionData.put("clientAddress", clientAddress);
                actionData.put("browser", browser);
                actionData.put("os", os);
                actionData.put("device", device);
                break;
<<<<<<< HEAD
            case ASSIGNED_TO_EDGE:
                strEntityId = extractParameter(String.class, 0, additionalInfo);
                String strEdgeId = extractParameter(String.class, 1, additionalInfo);
                String strEdgeName = extractParameter(String.class, 2, additionalInfo);
                actionData.put("entityId", strEntityId);
                actionData.put("assignedEdgeId", strEdgeId);
                actionData.put("assignedEdgeName", strEdgeName);
                break;
            case UNASSIGNED_FROM_EDGE:
                strEntityId = extractParameter(String.class, 0, additionalInfo);
                strEdgeId = extractParameter(String.class, 1, additionalInfo);
                strEdgeName = extractParameter(String.class, 2, additionalInfo);
                actionData.put("entityId", strEntityId);
                actionData.put("unassignedEdgeId", strEdgeId);
                actionData.put("unassignedEdgeName", strEdgeName);
=======
            case PROVISION_SUCCESS:
            case PROVISION_FAILURE:
                ProvisionRequest request = extractParameter(ProvisionRequest.class, additionalInfo);
                if (request != null) {
                    actionData.set("provisionRequest", objectMapper.valueToTree(request));
                }
>>>>>>> 146e6126
                break;
        }
        return actionData;
    }

    private <T> T extractParameter(Class<T> clazz, Object... additionalInfo) {
        return extractParameter(clazz, 0, additionalInfo);
    }

    private <T> T extractParameter(Class<T> clazz, int index, Object... additionalInfo) {
        T result = null;
        if (additionalInfo != null && additionalInfo.length > index) {
            Object paramObject = additionalInfo[index];
            if (clazz.isInstance(paramObject)) {
                result = clazz.cast(paramObject);
            }
        }
        return result;
    }

    private String getFailureStack(Exception e) {
        StringWriter sw = new StringWriter();
        e.printStackTrace(new PrintWriter(sw));
        return sw.toString();
    }

    private boolean canLog(EntityType entityType, ActionType actionType) {
        return auditLogLevelFilter.logEnabled(entityType, actionType);
    }

    private AuditLog createAuditLogEntry(TenantId tenantId,
                                         EntityId entityId,
                                         String entityName,
                                         CustomerId customerId,
                                         UserId userId,
                                         String userName,
                                         ActionType actionType,
                                         JsonNode actionData,
                                         ActionStatus actionStatus,
                                         String actionFailureDetails) {
        AuditLog result = new AuditLog();
        UUID id = Uuids.timeBased();
        result.setId(new AuditLogId(id));
        result.setCreatedTime(Uuids.unixTimestamp(id));
        result.setTenantId(tenantId);
        result.setEntityId(entityId);
        result.setEntityName(entityName);
        result.setCustomerId(customerId);
        result.setUserId(userId);
        result.setUserName(userName);
        result.setActionType(actionType);
        result.setActionData(actionData);
        result.setActionStatus(actionStatus);
        result.setActionFailureDetails(actionFailureDetails);
        return result;
    }

    private ListenableFuture<List<Void>> logAction(TenantId tenantId,
                                                   EntityId entityId,
                                                   String entityName,
                                                   CustomerId customerId,
                                                   UserId userId,
                                                   String userName,
                                                   ActionType actionType,
                                                   JsonNode actionData,
                                                   ActionStatus actionStatus,
                                                   String actionFailureDetails) {
        AuditLog auditLogEntry = createAuditLogEntry(tenantId, entityId, entityName, customerId, userId, userName,
                actionType, actionData, actionStatus, actionFailureDetails);
        log.trace("Executing logAction [{}]", auditLogEntry);
        auditLogValidator.validate(auditLogEntry, AuditLog::getTenantId);
        List<ListenableFuture<Void>> futures = Lists.newArrayListWithExpectedSize(INSERTS_PER_ENTRY);
        futures.add(auditLogDao.saveByTenantId(auditLogEntry));

        auditLogSink.logAction(auditLogEntry);

        return Futures.allAsList(futures);
    }

    private DataValidator<AuditLog> auditLogValidator =
            new DataValidator<AuditLog>() {
                @Override
                protected void validateDataImpl(TenantId tenantId, AuditLog auditLog) {
                    if (auditLog.getEntityId() == null) {
                        throw new DataValidationException("Entity Id should be specified!");
                    }
                    if (auditLog.getTenantId() == null) {
                        throw new DataValidationException("Tenant Id should be specified!");
                    }
                    if (auditLog.getUserId() == null) {
                        throw new DataValidationException("User Id should be specified!");
                    }
                }
            };
}<|MERGE_RESOLUTION|>--- conflicted
+++ resolved
@@ -258,30 +258,28 @@
                 actionData.put("os", os);
                 actionData.put("device", device);
                 break;
-<<<<<<< HEAD
-            case ASSIGNED_TO_EDGE:
-                strEntityId = extractParameter(String.class, 0, additionalInfo);
-                String strEdgeId = extractParameter(String.class, 1, additionalInfo);
-                String strEdgeName = extractParameter(String.class, 2, additionalInfo);
-                actionData.put("entityId", strEntityId);
-                actionData.put("assignedEdgeId", strEdgeId);
-                actionData.put("assignedEdgeName", strEdgeName);
-                break;
-            case UNASSIGNED_FROM_EDGE:
-                strEntityId = extractParameter(String.class, 0, additionalInfo);
-                strEdgeId = extractParameter(String.class, 1, additionalInfo);
-                strEdgeName = extractParameter(String.class, 2, additionalInfo);
-                actionData.put("entityId", strEntityId);
-                actionData.put("unassignedEdgeId", strEdgeId);
-                actionData.put("unassignedEdgeName", strEdgeName);
-=======
             case PROVISION_SUCCESS:
             case PROVISION_FAILURE:
                 ProvisionRequest request = extractParameter(ProvisionRequest.class, additionalInfo);
                 if (request != null) {
                     actionData.set("provisionRequest", objectMapper.valueToTree(request));
                 }
->>>>>>> 146e6126
+                break;
+            case ASSIGNED_TO_EDGE:
+                strEntityId = extractParameter(String.class, 0, additionalInfo);
+                String strEdgeId = extractParameter(String.class, 1, additionalInfo);
+                String strEdgeName = extractParameter(String.class, 2, additionalInfo);
+                actionData.put("entityId", strEntityId);
+                actionData.put("assignedEdgeId", strEdgeId);
+                actionData.put("assignedEdgeName", strEdgeName);
+                break;
+            case UNASSIGNED_FROM_EDGE:
+                strEntityId = extractParameter(String.class, 0, additionalInfo);
+                strEdgeId = extractParameter(String.class, 1, additionalInfo);
+                strEdgeName = extractParameter(String.class, 2, additionalInfo);
+                actionData.put("entityId", strEntityId);
+                actionData.put("unassignedEdgeId", strEdgeId);
+                actionData.put("unassignedEdgeName", strEdgeName);
                 break;
         }
         return actionData;
