--- conflicted
+++ resolved
@@ -47,13 +47,7 @@
 import java.util.UUID;
 import java.util.stream.Collectors;
 
-<<<<<<< HEAD
-=======
-import static org.thingsboard.server.dao.DaoUtil.convertDataList;
-import static org.thingsboard.server.dao.DaoUtil.getData;
 import static org.thingsboard.server.dao.service.Validator.validateId;
-
->>>>>>> 96dad362
 @Service
 @Slf4j
 public class BasePluginService extends BaseEntityService implements PluginService {
@@ -116,8 +110,7 @@
     @Override
     public ListenableFuture<PluginMetaData> findPluginByIdAsync(PluginId pluginId) {
         validateId(pluginId, "Incorrect plugin id for search plugin request.");
-        ListenableFuture<PluginMetaDataEntity> pluginEntity = pluginDao.findByIdAsync(pluginId.getId());
-        return Futures.transform(pluginEntity, (com.google.common.base.Function<? super PluginMetaDataEntity, ? extends PluginMetaData>) input -> getData(input));
+        return pluginDao.findByIdAsync(pluginId.getId());
     }
 
     @Override
