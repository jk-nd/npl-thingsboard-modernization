/**
 * Copyright © 2016-2025 The Thingsboard Authors
 *
 * Licensed under the Apache License, Version 2.0 (the "License");
 * you may not use this file except in compliance with the License.
 * You may obtain a copy of the License at
 *
 *     http://www.apache.org/licenses/LICENSE-2.0
 *
 * Unless required by applicable law or agreed to in writing, software
 * distributed under the License is distributed on an "AS IS" BASIS,
 * WITHOUT WARRANTIES OR CONDITIONS OF ANY KIND, either express or implied.
 * See the License for the specific language governing permissions and
 * limitations under the License.
 */
package org.thingsboard.server.dao.timeseries;

import com.google.common.base.Function;
import com.google.common.util.concurrent.Futures;
import com.google.common.util.concurrent.ListenableFuture;
import com.google.common.util.concurrent.MoreExecutors;
import lombok.extern.slf4j.Slf4j;
import org.checkerframework.checker.nullness.qual.Nullable;
import org.springframework.beans.factory.annotation.Autowired;
import org.springframework.beans.factory.annotation.Value;
import org.springframework.stereotype.Service;
import org.thingsboard.server.common.data.EntityType;
import org.thingsboard.server.common.data.EntityView;
import org.thingsboard.server.common.data.ObjectType;
import org.thingsboard.server.common.data.edqs.LatestTsKv;
import org.thingsboard.server.common.data.id.DeviceProfileId;
import org.thingsboard.server.common.data.id.EntityId;
import org.thingsboard.server.common.data.id.EntityViewId;
import org.thingsboard.server.common.data.id.TenantId;
import org.thingsboard.server.common.data.kv.Aggregation;
import org.thingsboard.server.common.data.kv.BaseDeleteTsKvQuery;
import org.thingsboard.server.common.data.kv.BaseReadTsKvQuery;
import org.thingsboard.server.common.data.kv.DeleteTsKvQuery;
import org.thingsboard.server.common.data.kv.ReadTsKvQuery;
import org.thingsboard.server.common.data.kv.ReadTsKvQueryResult;
import org.thingsboard.server.common.data.kv.TimeseriesSaveResult;
import org.thingsboard.server.common.data.kv.TsKvEntry;
import org.thingsboard.server.common.data.kv.TsKvLatestRemovingResult;
import org.thingsboard.server.common.msg.edqs.EdqsService;
import org.thingsboard.server.dao.entityview.EntityViewService;
import org.thingsboard.server.dao.exception.IncorrectParameterException;
import org.thingsboard.server.dao.service.Validator;

import java.util.ArrayList;
import java.util.Collection;
import java.util.Collections;
import java.util.List;
import java.util.Optional;
import java.util.stream.Collectors;

import static org.thingsboard.server.common.data.StringUtils.isBlank;

/**
 * @author Andrew Shvayka
 */
@Service
@Slf4j
public class BaseTimeseriesService implements TimeseriesService {

    private static final int INSERTS_PER_ENTRY = 3;
    private static final int INSERTS_PER_ENTRY_WITHOUT_LATEST = 2;
    private static final int DELETES_PER_ENTRY = INSERTS_PER_ENTRY;
    public static final Function<List<Integer>, Integer> SUM_ALL_INTEGERS = new Function<>() {
        @Override
        public @Nullable Integer apply(@Nullable List<Integer> input) {
            int result = 0;
            if (input != null) {
                for (Integer tmp : input) {
                    if (tmp != null) {
                        result += tmp;
                    }
                }
            }
            return result;
        }
    };

    @Value("${database.ts_max_intervals}")
    private long maxTsIntervals;

    @Autowired
    private TimeseriesDao timeseriesDao;

    @Autowired
    private TimeseriesLatestDao timeseriesLatestDao;

    @Autowired
    private EntityViewService entityViewService;

    @Autowired
    private EdqsService edqsService;

    @Override
    public ListenableFuture<List<ReadTsKvQueryResult>> findAllByQueries(TenantId tenantId, EntityId entityId, List<ReadTsKvQuery> queries) {
        validate(entityId);
        queries.forEach(this::validate);
        if (entityId.getEntityType().equals(EntityType.ENTITY_VIEW)) {
            EntityView entityView = entityViewService.findEntityViewById(tenantId, (EntityViewId) entityId);
            List<String> keys = entityView.getKeys() != null && entityView.getKeys().getTimeseries() != null ?
                    entityView.getKeys().getTimeseries() : Collections.emptyList();
            List<ReadTsKvQuery> filteredQueries =
                    queries.stream()
                            .filter(query -> keys.isEmpty() || keys.contains(query.getKey()))
                            .collect(Collectors.toList());
            return timeseriesDao.findAllAsync(tenantId, entityView.getEntityId(), updateQueriesForEntityView(entityView, filteredQueries));
        }
        return timeseriesDao.findAllAsync(tenantId, entityId, queries);
    }

    @Override
    public ListenableFuture<List<TsKvEntry>> findAll(TenantId tenantId, EntityId entityId, List<ReadTsKvQuery> queries) {
        return Futures.transform(findAllByQueries(tenantId, entityId, queries),
                result -> {
                    if (result != null && !result.isEmpty()) {
                        return result.stream().map(ReadTsKvQueryResult::getData).flatMap(Collection::stream).collect(Collectors.toList());
                    }
                    return Collections.emptyList();
                }, MoreExecutors.directExecutor());
    }

    @Override
    public ListenableFuture<Optional<TsKvEntry>> findLatest(TenantId tenantId, EntityId entityId, String key) {
        validate(entityId);
        return timeseriesLatestDao.findLatestOpt(tenantId, entityId, key);
    }

    @Override
    public ListenableFuture<List<TsKvEntry>> findLatest(TenantId tenantId, EntityId entityId, Collection<String> keys) {
        validate(entityId);
        List<ListenableFuture<TsKvEntry>> futures = new ArrayList<>(keys.size());
        keys.forEach(key -> Validator.validateString(key, k -> "Incorrect key " + k));
        for (String key : keys) {
            futures.add(timeseriesLatestDao.findLatest(tenantId, entityId, key));
        }
        return Futures.allAsList(futures);
    }

    @Override
    public ListenableFuture<List<TsKvEntry>> findAllLatest(TenantId tenantId, EntityId entityId) {
        validate(entityId);
        return timeseriesLatestDao.findAllLatest(tenantId, entityId);
    }

    @Override
    public List<String> findAllKeysByDeviceProfileId(TenantId tenantId, DeviceProfileId deviceProfileId) {
        return timeseriesLatestDao.findAllKeysByDeviceProfileId(tenantId, deviceProfileId);
    }

    @Override
    public List<String> findAllKeysByEntityIds(TenantId tenantId, List<EntityId> entityIds) {
        return timeseriesLatestDao.findAllKeysByEntityIds(tenantId, entityIds);
    }

    @Override
    public void cleanup(long systemTtl) {
        timeseriesDao.cleanup(systemTtl);
    }

    @Override
    public ListenableFuture<TimeseriesSaveResult> save(TenantId tenantId, EntityId entityId, TsKvEntry tsKvEntry) {
        validate(entityId);
        return doSave(tenantId, entityId, List.of(tsKvEntry), 0L, true, true);
    }

    @Override
    public ListenableFuture<TimeseriesSaveResult> save(TenantId tenantId, EntityId entityId, List<TsKvEntry> tsKvEntries, long ttl) {
        return doSave(tenantId, entityId, tsKvEntries, ttl, true, true);
    }

    @Override
    public ListenableFuture<TimeseriesSaveResult> saveWithoutLatest(TenantId tenantId, EntityId entityId, List<TsKvEntry> tsKvEntries, long ttl) {
        return doSave(tenantId, entityId, tsKvEntries, ttl, false, true);
    }

    @Override
<<<<<<< HEAD
    public ListenableFuture<List<Long>> saveLatest(TenantId tenantId, EntityId entityId, List<TsKvEntry> tsKvEntries) {
        List<ListenableFuture<Long>> futures = new ArrayList<>(tsKvEntries.size());
        for (TsKvEntry tsKvEntry : tsKvEntries) {
            futures.add(doSaveLatest(tenantId, entityId, tsKvEntry));
        }
        return Futures.allAsList(futures);
    }

    private void saveAndRegisterFutures(TenantId tenantId, List<ListenableFuture<Integer>> futures, EntityId entityId, TsKvEntry tsKvEntry, long ttl) {
        doSaveAndRegisterFuturesFor(tenantId, futures, entityId, tsKvEntry, ttl);
        futures.add(Futures.transform(doSaveLatest(tenantId, entityId, tsKvEntry), v -> 0, MoreExecutors.directExecutor()));
    }

    private ListenableFuture<Long> doSaveLatest(TenantId tenantId, EntityId entityId, TsKvEntry tsKvEntry) {
        return Futures.transform(timeseriesLatestDao.saveLatest(tenantId, entityId, tsKvEntry), version -> {
            edqsService.onUpdate(tenantId, ObjectType.LATEST_TS_KV, new LatestTsKv(entityId, tsKvEntry, version));
            return version;
        }, MoreExecutors.directExecutor());
    }

    private void saveWithoutLatestAndRegisterFutures(TenantId tenantId, List<ListenableFuture<Integer>> futures, EntityId entityId, TsKvEntry tsKvEntry, long ttl) {
        doSaveAndRegisterFuturesFor(tenantId, futures, entityId, tsKvEntry, ttl);
    }

    private void doSaveAndRegisterFuturesFor(TenantId tenantId, List<ListenableFuture<Integer>> futures, EntityId entityId, TsKvEntry tsKvEntry, long ttl) {
        if (entityId.getEntityType().equals(EntityType.ENTITY_VIEW)) {
=======
    public ListenableFuture<TimeseriesSaveResult> saveLatest(TenantId tenantId, EntityId entityId, List<TsKvEntry> tsKvEntries) {
        return doSave(tenantId, entityId, tsKvEntries, 0L, true, false);
    }

    private ListenableFuture<TimeseriesSaveResult> doSave(TenantId tenantId, EntityId entityId, List<TsKvEntry> tsKvEntries, long ttl, boolean saveLatest, boolean saveTs) {
        if (saveTs && entityId.getEntityType().equals(EntityType.ENTITY_VIEW)) {
>>>>>>> 441940c4
            throw new IncorrectParameterException("Telemetry data can't be stored for entity view. Read only");
        }
        List<ListenableFuture<Integer>> tsFutures = saveTs ? new ArrayList<>(tsKvEntries.size() * INSERTS_PER_ENTRY_WITHOUT_LATEST) : null;
        List<ListenableFuture<Long>> latestFutures = saveLatest ? new ArrayList<>(tsKvEntries.size()) : null;
        for (TsKvEntry tsKvEntry : tsKvEntries) {
            if (saveTs) {
                tsFutures.add(timeseriesDao.savePartition(tenantId, entityId, tsKvEntry.getTs(), tsKvEntry.getKey()));
                tsFutures.add(timeseriesDao.save(tenantId, entityId, tsKvEntry, ttl));
            }
            if (saveLatest) {
                latestFutures.add(timeseriesLatestDao.saveLatest(tenantId, entityId, tsKvEntry));
            }
        }
        ListenableFuture<Integer> dpsFuture = saveTs ? Futures.transform(Futures.allAsList(tsFutures), SUM_ALL_INTEGERS, MoreExecutors.directExecutor()) : Futures.immediateFuture(0);
        ListenableFuture<List<Long>> versionsFuture = saveLatest ? Futures.allAsList(latestFutures) : Futures.immediateFuture(null);
        return Futures.whenAllComplete(dpsFuture, versionsFuture).call(() -> {
            Integer dataPoints = Futures.getUnchecked(dpsFuture);
            List<Long> versions = Futures.getUnchecked(versionsFuture);
            return TimeseriesSaveResult.of(dataPoints, versions);
        }, MoreExecutors.directExecutor());
    }

    private List<ReadTsKvQuery> updateQueriesForEntityView(EntityView entityView, List<ReadTsKvQuery> queries) {
        return queries.stream().map(query -> {
            long startTs;
            if (entityView.getStartTimeMs() != 0 && entityView.getStartTimeMs() > query.getStartTs()) {
                startTs = entityView.getStartTimeMs();
            } else {
                startTs = query.getStartTs();
            }

            long endTs;
            if (entityView.getEndTimeMs() != 0 && entityView.getEndTimeMs() < query.getEndTs()) {
                endTs = entityView.getEndTimeMs();
            } else {
                endTs = query.getEndTs();
            }
            return new BaseReadTsKvQuery(query, startTs, endTs);
        }).collect(Collectors.toList());
    }

    @Override
    public ListenableFuture<List<TsKvLatestRemovingResult>> remove(TenantId tenantId, EntityId entityId, List<DeleteTsKvQuery> deleteTsKvQueries) {
        validate(entityId);
        deleteTsKvQueries.forEach(BaseTimeseriesService::validate);
        List<ListenableFuture<TsKvLatestRemovingResult>> futures = new ArrayList<>(deleteTsKvQueries.size() * DELETES_PER_ENTRY);
        for (DeleteTsKvQuery tsKvQuery : deleteTsKvQueries) {
            deleteAndRegisterFutures(tenantId, futures, entityId, tsKvQuery);
        }
        return Futures.allAsList(futures);
    }

    @Override
    public ListenableFuture<List<TsKvLatestRemovingResult>> removeLatest(TenantId tenantId, EntityId entityId, Collection<String> keys) {
        validate(entityId);
        List<ListenableFuture<TsKvLatestRemovingResult>> futures = new ArrayList<>(keys.size());
        for (String key : keys) {
            DeleteTsKvQuery query = new BaseDeleteTsKvQuery(key, 0, System.currentTimeMillis(), false);
            futures.add(doRemove(tenantId, entityId, query));
        }
        return Futures.allAsList(futures);
    }

    @Override
    public ListenableFuture<List<String>> removeAllLatest(TenantId tenantId, EntityId entityId) {
        validate(entityId);
        return Futures.transformAsync(this.findAllLatest(tenantId, entityId), latest -> {
            if (latest != null && !latest.isEmpty()) {
                List<String> keys = latest.stream().map(TsKvEntry::getKey).collect(Collectors.toList());
                return Futures.transform(this.removeLatest(tenantId, entityId, keys), res -> keys, MoreExecutors.directExecutor());
            } else {
                return Futures.immediateFuture(Collections.emptyList());
            }
        }, MoreExecutors.directExecutor());
    }

    private void deleteAndRegisterFutures(TenantId tenantId, List<ListenableFuture<TsKvLatestRemovingResult>> futures, EntityId entityId, DeleteTsKvQuery query) {
        futures.add(Futures.transform(timeseriesDao.remove(tenantId, entityId, query), v -> null, MoreExecutors.directExecutor()));
        if (query.getDeleteLatest()) {
            futures.add(doRemove(tenantId, entityId, query));
        }
    }

    private ListenableFuture<TsKvLatestRemovingResult> doRemove(TenantId tenantId, EntityId entityId, DeleteTsKvQuery query) {
        return Futures.transform(timeseriesLatestDao.removeLatest(tenantId, entityId, query), result -> {
            if (result.isRemoved()) {
                Long version = result.getVersion();
                edqsService.onDelete(tenantId, ObjectType.LATEST_TS_KV, new LatestTsKv(entityId, query.getKey(), version));
            }
            return result;
        }, MoreExecutors.directExecutor());
    }

    private static void validate(EntityId entityId) {
        Validator.validateEntityId(entityId, id -> "Incorrect entityId " + id);
    }

    private void validate(ReadTsKvQuery query) {
        if (query == null) {
            throw new IncorrectParameterException("ReadTsKvQuery can't be null");
        } else if (isBlank(query.getKey())) {
            throw new IncorrectParameterException("Incorrect ReadTsKvQuery. Key can't be empty");
        } else if (query.getAggregation() == null) {
            throw new IncorrectParameterException("Incorrect ReadTsKvQuery. Aggregation can't be empty");
        }
        if (!Aggregation.NONE.equals(query.getAggregation())) {
            long step = Math.max(query.getInterval(), 1000);
            long intervalCounts = (query.getEndTs() - query.getStartTs()) / step;
            if (intervalCounts > maxTsIntervals || intervalCounts < 0) {
                throw new IncorrectParameterException("Incorrect TsKvQuery. Number of intervals is to high - " + intervalCounts + ". " +
                        "Please increase 'interval' parameter for your query or reduce the time range of the query.");
            }
        }
    }

    private static void validate(DeleteTsKvQuery query) {
        if (query == null) {
            throw new IncorrectParameterException("DeleteTsKvQuery can't be null");
        } else if (isBlank(query.getKey())) {
            throw new IncorrectParameterException("Incorrect DeleteTsKvQuery. Key can't be empty");
        }
    }

}<|MERGE_RESOLUTION|>--- conflicted
+++ resolved
@@ -178,41 +178,12 @@
     }
 
     @Override
-<<<<<<< HEAD
-    public ListenableFuture<List<Long>> saveLatest(TenantId tenantId, EntityId entityId, List<TsKvEntry> tsKvEntries) {
-        List<ListenableFuture<Long>> futures = new ArrayList<>(tsKvEntries.size());
-        for (TsKvEntry tsKvEntry : tsKvEntries) {
-            futures.add(doSaveLatest(tenantId, entityId, tsKvEntry));
-        }
-        return Futures.allAsList(futures);
-    }
-
-    private void saveAndRegisterFutures(TenantId tenantId, List<ListenableFuture<Integer>> futures, EntityId entityId, TsKvEntry tsKvEntry, long ttl) {
-        doSaveAndRegisterFuturesFor(tenantId, futures, entityId, tsKvEntry, ttl);
-        futures.add(Futures.transform(doSaveLatest(tenantId, entityId, tsKvEntry), v -> 0, MoreExecutors.directExecutor()));
-    }
-
-    private ListenableFuture<Long> doSaveLatest(TenantId tenantId, EntityId entityId, TsKvEntry tsKvEntry) {
-        return Futures.transform(timeseriesLatestDao.saveLatest(tenantId, entityId, tsKvEntry), version -> {
-            edqsService.onUpdate(tenantId, ObjectType.LATEST_TS_KV, new LatestTsKv(entityId, tsKvEntry, version));
-            return version;
-        }, MoreExecutors.directExecutor());
-    }
-
-    private void saveWithoutLatestAndRegisterFutures(TenantId tenantId, List<ListenableFuture<Integer>> futures, EntityId entityId, TsKvEntry tsKvEntry, long ttl) {
-        doSaveAndRegisterFuturesFor(tenantId, futures, entityId, tsKvEntry, ttl);
-    }
-
-    private void doSaveAndRegisterFuturesFor(TenantId tenantId, List<ListenableFuture<Integer>> futures, EntityId entityId, TsKvEntry tsKvEntry, long ttl) {
-        if (entityId.getEntityType().equals(EntityType.ENTITY_VIEW)) {
-=======
     public ListenableFuture<TimeseriesSaveResult> saveLatest(TenantId tenantId, EntityId entityId, List<TsKvEntry> tsKvEntries) {
         return doSave(tenantId, entityId, tsKvEntries, 0L, true, false);
     }
 
     private ListenableFuture<TimeseriesSaveResult> doSave(TenantId tenantId, EntityId entityId, List<TsKvEntry> tsKvEntries, long ttl, boolean saveLatest, boolean saveTs) {
         if (saveTs && entityId.getEntityType().equals(EntityType.ENTITY_VIEW)) {
->>>>>>> 441940c4
             throw new IncorrectParameterException("Telemetry data can't be stored for entity view. Read only");
         }
         List<ListenableFuture<Integer>> tsFutures = saveTs ? new ArrayList<>(tsKvEntries.size() * INSERTS_PER_ENTRY_WITHOUT_LATEST) : null;
@@ -223,7 +194,10 @@
                 tsFutures.add(timeseriesDao.save(tenantId, entityId, tsKvEntry, ttl));
             }
             if (saveLatest) {
-                latestFutures.add(timeseriesLatestDao.saveLatest(tenantId, entityId, tsKvEntry));
+                latestFutures.add(Futures.transform(timeseriesLatestDao.saveLatest(tenantId, entityId, tsKvEntry), version -> {
+                    edqsService.onUpdate(tenantId, ObjectType.LATEST_TS_KV, new LatestTsKv(entityId, tsKvEntry, version));
+                    return version;
+                }, MoreExecutors.directExecutor()));
             }
         }
         ListenableFuture<Integer> dpsFuture = saveTs ? Futures.transform(Futures.allAsList(tsFutures), SUM_ALL_INTEGERS, MoreExecutors.directExecutor()) : Futures.immediateFuture(0);
