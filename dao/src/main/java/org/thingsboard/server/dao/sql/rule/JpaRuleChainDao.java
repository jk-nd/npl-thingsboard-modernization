--- conflicted
+++ resolved
@@ -22,13 +22,10 @@
 import org.springframework.beans.factory.annotation.Autowired;
 import org.springframework.data.repository.CrudRepository;
 import org.springframework.stereotype.Component;
-<<<<<<< HEAD
 import org.thingsboard.server.common.data.EntityType;
 import org.thingsboard.server.common.data.UUIDConverter;
 import org.thingsboard.server.common.data.id.EdgeId;
 import org.thingsboard.server.common.data.id.TenantId;
-=======
->>>>>>> 40e13cce
 import org.thingsboard.server.common.data.page.PageData;
 import org.thingsboard.server.common.data.page.PageLink;
 import org.thingsboard.server.common.data.page.TimePageLink;
@@ -42,12 +39,9 @@
 import org.thingsboard.server.dao.rule.RuleChainDao;
 import org.thingsboard.server.dao.sql.JpaAbstractSearchTextDao;
 
-<<<<<<< HEAD
 import java.util.ArrayList;
 import java.util.Collections;
 import java.util.List;
-=======
->>>>>>> 40e13cce
 import java.util.Objects;
 import java.util.UUID;
 
@@ -86,30 +80,22 @@
         log.debug("Try to find rule chains by tenantId [{}], type [{}] and pageLink [{}]", tenantId, type, pageLink);
         return DaoUtil.toPageData(ruleChainRepository
                 .findByTenantIdAndType(
-                        UUIDConverter.fromTimeUUID(tenantId),
+                        tenantId,
                         type,
                         Objects.toString(pageLink.getTextSearch(), ""),
                         DaoUtil.toPageable(pageLink)));
     }
 
     @Override
-    public ListenableFuture<PageData<RuleChain>> findRuleChainsByTenantIdAndEdgeId(UUID tenantId, UUID edgeId, TimePageLink pageLink) {
+    public PageData<RuleChain> findRuleChainsByTenantIdAndEdgeId(UUID tenantId, UUID edgeId, PageLink pageLink) {
         log.debug("Try to find rule chains by tenantId [{}], edgeId [{}] and pageLink [{}]", tenantId, edgeId, pageLink);
-        ListenableFuture<PageData<EntityRelation>> relations =
-                relationDao.findRelations(new TenantId(tenantId), new EdgeId(edgeId), EntityRelation.CONTAINS_TYPE, RelationTypeGroup.EDGE, EntityType.RULE_CHAIN, pageLink);
-        return Futures.transformAsync(relations, relationsData -> {
-            if (relationsData != null && relationsData.getData() != null && !relationsData.getData().isEmpty()) {
-                List<ListenableFuture<RuleChain>> ruleChainFutures = new ArrayList<>(relationsData.getData().size());
-                for (EntityRelation relation : relationsData.getData()) {
-                    ruleChainFutures.add(findByIdAsync(new TenantId(tenantId), relation.getTo().getId()));
-                }
-                return Futures.transform(Futures.successfulAsList(ruleChainFutures),
-                        ruleChains -> new PageData<>(ruleChains, relationsData.getTotalPages(), relationsData.getTotalElements(),
-                                relationsData.hasNext()), MoreExecutors.directExecutor());
-            } else {
-                return Futures.immediateFuture(new PageData<>());
-            }
-        }, MoreExecutors.directExecutor());
+
+        return DaoUtil.toPageData(ruleChainRepository
+                .findByTenantIdAndEdgeId(
+                        tenantId,
+                        edgeId,
+                        Objects.toString(pageLink.getTextSearch(), ""),
+                        DaoUtil.toPageable(pageLink)));
     }
 
     @Override
