--- conflicted
+++ resolved
@@ -100,7 +100,7 @@
 import { PolarAreaWidgetComponent } from '@home/components/widget/lib/chart/polar-area-widget.component';
 import { RadarChartWidgetComponent } from '@home/components/widget/lib/chart/radar-chart-widget.component';
 import { MobileAppQrcodeWidgetComponent } from '@home/components/widget/lib/mobile-app-qrcode-widget.component';
-import { KeyValueIsNotEmptyPipe } from "@shared/pipe/key-value-not-empty.pipe";
+import { KeyValueIsNotEmptyPipe } from '@shared/pipe/key-value-not-empty.pipe';
 import { LabelCardWidgetComponent } from '@home/components/widget/lib/cards/label-card-widget.component';
 import { LabelValueCardWidgetComponent } from '@home/components/widget/lib/cards/label-value-card-widget.component';
 import {
@@ -182,11 +182,8 @@
         RpcWidgetsModule,
         HomePageWidgetsModule,
         SharedHomeComponentsModule,
-<<<<<<< HEAD
-        RestConnectorSecurityComponent
-=======
+        RestConnectorSecurityComponent,
         KeyValueIsNotEmptyPipe
->>>>>>> aa176309
     ],
     exports: [
         EntitiesTableWidgetComponent,
