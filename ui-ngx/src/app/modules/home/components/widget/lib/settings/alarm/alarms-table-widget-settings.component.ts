--- conflicted
+++ resolved
@@ -73,11 +73,8 @@
       displayDetails: [settings.displayDetails, []],
       allowAcknowledgment: [settings.allowAcknowledgment, []],
       allowClear: [settings.allowClear, []],
-<<<<<<< HEAD
       allowAssign: [settings.allowAssign, []],
-=======
       displayComments: [settings.displayComments, []],
->>>>>>> 372450e0
       displayPagination: [settings.displayPagination, []],
       defaultPageSize: [settings.defaultPageSize, [Validators.min(1)]],
       defaultSortOrder: [settings.defaultSortOrder, []],
