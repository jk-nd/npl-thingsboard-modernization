--- conflicted
+++ resolved
@@ -309,11 +309,7 @@
   <fieldset *ngIf="chartType === 'graph' || chartType === 'bar'" class="fields-group fields-group-slider">
     <legend class="group-title" translate>widgets.chart.custom-legend-settings</legend>
     <mat-expansion-panel class="tb-settings" [expanded]="flotSettingsFormGroup.get('customLegendEnabled').value">
-<<<<<<< HEAD
-      <mat-expansion-panel-header fxLayout="row" style="min-height: 48px;">
-=======
       <mat-expansion-panel-header fxLayout="row" style="height: max-content; min-height: 48px;">
->>>>>>> 11b49146
         <mat-panel-title fxFlex="60">
           <mat-slide-toggle formControlName="customLegendEnabled" (click)="$event.stopPropagation()"
                             fxLayoutAlign="center" style="height: 100%;">
