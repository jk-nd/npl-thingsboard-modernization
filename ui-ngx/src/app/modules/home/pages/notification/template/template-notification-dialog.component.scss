--- conflicted
+++ resolved
@@ -16,11 +16,7 @@
 @import "../../../../../../scss/constants";
 @import "../../../../../../theme";
 
-<<<<<<< HEAD
-:host-context(.tb-fullscreen-dialog .mat-mdc-dialog-container) {
-=======
 :host {
->>>>>>> ace14888
   width: 840px;
   height: 100%;
   max-width: 100%;
