--- conflicted
+++ resolved
@@ -53,11 +53,7 @@
   }
 }
 
-<<<<<<< HEAD
-export const SecurityRoutes: Routes = [
-=======
 export const securityRoutes: Routes = [
->>>>>>> 581c02bf
   {
     path: 'security',
     component: SecurityComponent,
