///
/// Copyright © 2016-2020 The Thingsboard Authors
///
/// Licensed under the Apache License, Version 2.0 (the "License");
/// you may not use this file except in compliance with the License.
/// You may obtain a copy of the License at
///
///     http://www.apache.org/licenses/LICENSE-2.0
///
/// Unless required by applicable law or agreed to in writing, software
/// distributed under the License is distributed on an "AS IS" BASIS,
/// WITHOUT WARRANTIES OR CONDITIONS OF ANY KIND, either express or implied.
/// See the License for the specific language governing permissions and
/// limitations under the License.
///

import { Component, Inject } from '@angular/core';
import { Store } from '@ngrx/store';
import { AppState } from '@core/core.state';
import { FormBuilder, FormGroup, Validators } from '@angular/forms';
import { Tenant, TenantInfo } from '@app/shared/models/tenant.model';
import { ActionNotificationShow } from '@app/core/notification/notification.actions';
import { TranslateService } from '@ngx-translate/core';
import { ContactBasedComponent } from '../../components/entity/contact-based.component';
import { EntityTableConfig } from '@home/models/entity/entities-table-config.models';

@Component({
  selector: 'tb-tenant',
  templateUrl: './tenant.component.html',
  styleUrls: []
})
export class TenantComponent extends ContactBasedComponent<TenantInfo> {

  constructor(protected store: Store<AppState>,
              protected translate: TranslateService,
              @Inject('entity') protected entityValue: TenantInfo,
              @Inject('entitiesTableConfig') protected entitiesTableConfigValue: EntityTableConfig<TenantInfo>,
              protected fb: FormBuilder) {
    super(store, fb, entityValue, entitiesTableConfigValue);
  }

  hideDelete() {
    if (this.entitiesTableConfig) {
      return !this.entitiesTableConfig.deleteEnabled(this.entity);
    } else {
      return false;
    }
  }

  buildEntityForm(entity: TenantInfo): FormGroup {
    return this.fb.group(
      {
        title: [entity ? entity.title : '', [Validators.required]],
<<<<<<< HEAD
        isolatedTbCore: [entity ? entity.isolatedTbCore : false, []],
        isolatedTbRuleEngine: [entity ? entity.isolatedTbRuleEngine : false, []],
        additionalInfo: this.fb.group({
=======
        tenantProfileId: [entity ? entity.tenantProfileId : null, [Validators.required]],
        additionalInfo: this.fb.group(
          {
>>>>>>> fd602dec
            description: [entity && entity.additionalInfo ? entity.additionalInfo.description : '']
          }
        )
      }
    );
  }

  updateEntityForm(entity: Tenant) {
    this.entityForm.patchValue({title: entity.title});
    this.entityForm.patchValue({tenantProfileId: entity.tenantProfileId});
    this.entityForm.patchValue({additionalInfo: {description: entity.additionalInfo ? entity.additionalInfo.description : ''}});
  }

  updateFormState() {
    if (this.entityForm) {
      if (this.isEditValue) {
        this.entityForm.enable({emitEvent: false});
      } else {
        this.entityForm.disable({emitEvent: false});
      }
    }
  }

  onTenantIdCopied(event) {
    this.store.dispatch(new ActionNotificationShow(
      {
        message: this.translate.instant('tenant.idCopiedMessage'),
        type: 'success',
        duration: 750,
        verticalPosition: 'bottom',
        horizontalPosition: 'right'
      }));
  }

  onTenantProfileUpdated() {
    this.entitiesTableConfig.table.updateData(false);
  }
}<|MERGE_RESOLUTION|>--- conflicted
+++ resolved
@@ -51,15 +51,9 @@
     return this.fb.group(
       {
         title: [entity ? entity.title : '', [Validators.required]],
-<<<<<<< HEAD
-        isolatedTbCore: [entity ? entity.isolatedTbCore : false, []],
-        isolatedTbRuleEngine: [entity ? entity.isolatedTbRuleEngine : false, []],
-        additionalInfo: this.fb.group({
-=======
         tenantProfileId: [entity ? entity.tenantProfileId : null, [Validators.required]],
         additionalInfo: this.fb.group(
           {
->>>>>>> fd602dec
             description: [entity && entity.additionalInfo ? entity.additionalInfo.description : '']
           }
         )
