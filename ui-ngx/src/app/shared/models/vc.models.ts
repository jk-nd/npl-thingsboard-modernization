--- conflicted
+++ resolved
@@ -37,7 +37,7 @@
   EntityType.NOTIFICATION_TEMPLATE,
   EntityType.NOTIFICATION_TARGET,
   EntityType.NOTIFICATION_RULE,
-  EntityType.AI_MODEL_SETTINGS
+  EntityType.AI_MODEL_SETTINGS,
 ];
 
 export const entityTypesWithoutRelatedData = new Set<EntityType | AliasEntityType>([
@@ -45,11 +45,8 @@
   EntityType.NOTIFICATION_TARGET,
   EntityType.NOTIFICATION_RULE,
   EntityType.TB_RESOURCE,
-<<<<<<< HEAD
-  EntityType.AI_MODEL_SETTINGS
-=======
   EntityType.OTA_PACKAGE,
->>>>>>> 9e96bc5a
+  EntityType.AI_MODEL_SETTINGS,
 ]);
 
 export interface VersionCreateConfig {
