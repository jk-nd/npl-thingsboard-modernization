--- conflicted
+++ resolved
@@ -193,12 +193,10 @@
   version?: number;
 }
 
-<<<<<<< HEAD
 export interface HasDebugConfig {
   debugAll?: boolean;
   debugFailures?: boolean;
   debugAllUntil?: number;
 }
-=======
-export type VersionedEntity = EntityInfoData & HasVersion | RuleChainMetaData;
->>>>>>> 2addd492
+
+export type VersionedEntity = EntityInfoData & HasVersion | RuleChainMetaData;