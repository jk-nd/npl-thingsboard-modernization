--- conflicted
+++ resolved
@@ -234,16 +234,13 @@
         hideSingleSelectionIndicator: true
       }
     },
-<<<<<<< HEAD
     {
       provide: MAT_TOOLTIP_DEFAULT_OPTIONS,
       useValue: {
         disableTooltipInteractivity: true
       }
-    }
-=======
+    },
     TbBreakPointsProvider
->>>>>>> 53dab54a
   ],
   declarations: [
     FooterComponent,
