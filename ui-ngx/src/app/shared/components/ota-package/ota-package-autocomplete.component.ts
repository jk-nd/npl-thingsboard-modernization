--- conflicted
+++ resolved
@@ -17,7 +17,7 @@
 import { Component, ElementRef, forwardRef, Input, OnDestroy, OnInit, ViewChild } from '@angular/core';
 import { ControlValueAccessor, NG_VALUE_ACCESSOR, UntypedFormBuilder, UntypedFormGroup } from '@angular/forms';
 import { merge, Observable, of, Subject } from 'rxjs';
-import { catchError, debounceTime, map, share, switchMap, takeUntil, tap } from 'rxjs/operators';
+import { catchError, debounceTime, map, share, switchMap, tap } from 'rxjs/operators';
 import { Store } from '@ngrx/store';
 import { AppState } from '@core/core.state';
 import { TranslateService } from '@ngx-translate/core';
@@ -61,7 +61,7 @@
   @Input()
   set type(value ) {
     this.otaUpdateType = value ? value : OtaUpdateType.FIRMWARE;
-    this.cleanFilteredPackages.next([]);
+    this.reset();
   }
 
   private deviceProfile: string;
@@ -73,14 +73,12 @@
   @Input()
   set deviceProfileId(value: string) {
     this.deviceProfile = value;
-<<<<<<< HEAD
     const packageId = this.otaPackageFormGroup.get('packageId').value;
     if (packageId && isNotEmptyStr(packageId)) {
       this.reset();
-    }
-=======
-    this.cleanFilteredPackages.next([]);
->>>>>>> 05722968
+    } else {
+      this.cleanFilteredPackages.next([]);
+    }
   }
 
   @Input()
@@ -122,8 +120,6 @@
 
   private dirty = false;
   private cleanFilteredPackages: Subject<Array<OtaPackageInfo>> = new Subject();
-
-  private destroy$ = new Subject<void>();
 
   private propagateChange = (v: any) => { };
 
@@ -167,8 +163,7 @@
         }),
         map(value => value ? (typeof value === 'string' ? value : value.title) : ''),
         switchMap(name => this.fetchPackages(name)),
-        share(),
-        takeUntil(this.destroy$)
+        share()
       );
 
     this.filteredPackages = merge(this.cleanFilteredPackages, getPackages);
@@ -177,8 +172,6 @@
   ngOnDestroy() {
     this.cleanFilteredPackages.complete();
     this.cleanFilteredPackages = null;
-    this.destroy$.next();
-    this.destroy$.complete();
   }
 
   getCurrentEntity(): OtaPackageInfo | null {
