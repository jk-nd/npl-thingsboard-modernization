--- conflicted
+++ resolved
@@ -15,28 +15,17 @@
     limitations under the License.
 
 -->
-<<<<<<< HEAD
-<mat-form-field appearance="standard" [formGroup]="entityListFormGroup" class="mat-block" floatLabel="always">
+<mat-form-field [formGroup]="entityListFormGroup" class="mat-block tb-chip-list">
   <mat-label *ngIf="labelText">{{ labelText }}</mat-label>
-  <mat-chip-list #chipList formControlName="entities" [required]="required">
-    <mat-chip
-=======
-<mat-form-field [formGroup]="entityListFormGroup" class="mat-block tb-chip-list">
   <mat-chip-grid #chipList formControlName="entities">
     <mat-chip-row
->>>>>>> 5dc388f2
       *ngFor="let entity of entities"
       [removable]="!disabled"
       (removed)="remove(entity)">
       {{entity.name}}
       <mat-icon matChipRemove *ngIf="!disabled">close</mat-icon>
-<<<<<<< HEAD
-    </mat-chip>
+    </mat-chip-row>
     <input matInput type="text" placeholder="{{ !disabled ? placeholderText : '' }}"
-=======
-    </mat-chip-row>
-    <input matInput type="text" placeholder="{{ !disabled ? ('entity.entity-list' | translate) : '' }}"
->>>>>>> 5dc388f2
            style="max-width: 200px;"
            #entityInput
            (focusin)="onFocus()"
