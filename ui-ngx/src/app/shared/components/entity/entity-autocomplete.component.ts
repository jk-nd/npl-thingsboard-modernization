--- conflicted
+++ resolved
@@ -14,7 +14,6 @@
 /// limitations under the License.
 ///
 
-<<<<<<< HEAD
 import {
   AfterViewInit,
   booleanAttribute,
@@ -27,9 +26,6 @@
   Output,
   ViewChild
 } from '@angular/core';
-=======
-import { Component, ElementRef, EventEmitter, forwardRef, Input, OnInit, Output, ViewChild } from '@angular/core';
->>>>>>> a1a84acf
 import { MatFormFieldAppearance, SubscriptSizing } from '@angular/material/form-field';
 import { ControlValueAccessor, NG_VALUE_ACCESSOR, UntypedFormBuilder, UntypedFormGroup } from '@angular/forms';
 import { firstValueFrom, merge, Observable, of, Subject } from 'rxjs';
