--- conflicted
+++ resolved
@@ -34,42 +34,12 @@
         this.chartType = chartType || 'line';
         var settings = ctx.settings;
 
-<<<<<<< HEAD
-        var colors = [];
-        for (var i = 0; i < ctx.data.length; i++) {
-            var series = ctx.data[i];
-            colors.push(series.dataKey.color);
-            var keySettings = series.dataKey.settings;
-
-            series.lines = {
-                fill: keySettings.fillLines === true,
-                show: this.chartType === 'line' ? keySettings.showLines !== false : keySettings.showLines === true
-            };
-
-            series.points = {
-                show: false,
-                radius: 8
-            };
-            if (keySettings.showPoints === true) {
-                series.points.show = true;
-                series.points.lineWidth = 5;
-                series.points.radius = 3;
-            }
-
             if (this.chartType === 'line' && settings.smoothLines && !series.points.show) {
                 series.curvedLines = {
                     apply: true
                 }
             }
 
-            var lineColor = tinycolor(series.dataKey.color);
-            lineColor.setAlpha(.75);
-
-            series.highlightColor = lineColor.toRgbString();
-
-        }
-=======
->>>>>>> 96dad362
         ctx.tooltip = $('#flot-series-tooltip');
         if (ctx.tooltip.length === 0) {
             ctx.tooltip = $("<div id='flot-series-tooltip' class='flot-mouse-value'></div>");
