--- conflicted
+++ resolved
@@ -59,23 +59,4 @@
         }
         ruleChainConnections.add(connectionInfo);
     }
-
-<<<<<<< HEAD
-    @Data
-    public static class NodeConnectionInfo {
-        private int fromIndex;
-        private int toIndex;
-        private String type;
-    }
-
-    @Data
-    public static class RuleChainConnectionInfo {
-        private int fromIndex;
-        private RuleChainId targetRuleChainId;
-        private JsonNode additionalInfo;
-        private String type;
-    }
-
-=======
->>>>>>> c31be45c
 }