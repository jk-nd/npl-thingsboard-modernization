--- conflicted
+++ resolved
@@ -58,11 +58,7 @@
 
     @Getter
     @Setter
-<<<<<<< HEAD
-    @Schema(description = "Base64 encoded thumbnail", accessMode = Schema.AccessMode.READ_ONLY)
-=======
-    @ApiModelProperty(position = 6, value = "Relative or external image URL. Replaced with image data URL (Base64) in case of relative URL and 'inlineImages' option enabled.", accessMode = ApiModelProperty.AccessMode.READ_ONLY)
->>>>>>> 5cc0dc6d
+    @Schema(description = "Relative or external image URL. Replaced with image data URL (Base64) in case of relative URL and 'inlineImages' option enabled.", accessMode = Schema.AccessMode.READ_ONLY)
     private String image;
 
     @NoXss
@@ -74,7 +70,7 @@
 
     @Getter
     @Setter
-    @ApiModelProperty(position = 8, value = "Order", accessMode = ApiModelProperty.AccessMode.READ_ONLY)
+    @Schema(description = "Order", accessMode = Schema.AccessMode.READ_ONLY)
     private Integer order;
 
     @Getter
