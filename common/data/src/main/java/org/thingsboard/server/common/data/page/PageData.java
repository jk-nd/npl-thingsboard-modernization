/**
 * Copyright © 2016-2023 The Thingsboard Authors
 *
 * Licensed under the Apache License, Version 2.0 (the "License");
 * you may not use this file except in compliance with the License.
 * You may obtain a copy of the License at
 *
 *     http://www.apache.org/licenses/LICENSE-2.0
 *
 * Unless required by applicable law or agreed to in writing, software
 * distributed under the License is distributed on an "AS IS" BASIS,
 * WITHOUT WARRANTIES OR CONDITIONS OF ANY KIND, either express or implied.
 * See the License for the specific language governing permissions and
 * limitations under the License.
 */
package org.thingsboard.server.common.data.page;

import com.fasterxml.jackson.annotation.JsonCreator;
import com.fasterxml.jackson.annotation.JsonProperty;
import io.swagger.v3.oas.annotations.media.Schema;

import java.io.Serializable;
import java.util.Collections;
import java.util.List;
import java.util.function.Function;
import java.util.stream.Collectors;

<<<<<<< HEAD
@Schema
public class PageData<T> {
=======
@ApiModel
public class PageData<T> implements Serializable {

    public static final PageData EMPTY_PAGE_DATA = new PageData<>();
>>>>>>> 4fd2d280

    private final List<T> data;
    private final int totalPages;
    private final long totalElements;
    private final boolean hasNext;

    public PageData() {
        this(Collections.emptyList(), 0, 0, false);
    }

    @JsonCreator
    public PageData(@JsonProperty("data") List<T> data,
                    @JsonProperty("totalPages") int totalPages,
                    @JsonProperty("totalElements") long totalElements,
                    @JsonProperty("hasNext") boolean hasNext) {
        this.data = data;
        this.totalPages = totalPages;
        this.totalElements = totalElements;
        this.hasNext = hasNext;
    }

<<<<<<< HEAD
    @Schema(description = "Array of the entities", accessMode = Schema.AccessMode.READ_ONLY)
=======
    @SuppressWarnings("unchecked")
    public static <T> PageData<T> emptyPageData() {
        return (PageData<T>) EMPTY_PAGE_DATA;
    }

    @ApiModelProperty(position = 1, value = "Array of the entities", accessMode = ApiModelProperty.AccessMode.READ_ONLY)
>>>>>>> 4fd2d280
    public List<T> getData() {
        return data;
    }

    @Schema(description = "Total number of available pages. Calculated based on the 'pageSize' request parameter and total number of entities that match search criteria", accessMode = Schema.AccessMode.READ_ONLY)
    public int getTotalPages() {
        return totalPages;
    }

    @Schema(description = "Total number of elements in all available pages", accessMode = Schema.AccessMode.READ_ONLY)
    public long getTotalElements() {
        return totalElements;
    }

    @Schema(description = "'false' value indicates the end of the result set", accessMode = Schema.AccessMode.READ_ONLY)
    @JsonProperty("hasNext")
    public boolean hasNext() {
        return hasNext;
    }

    public <D> PageData<D> mapData(Function<T, D> mapper) {
        return new PageData<>(getData().stream().map(mapper).collect(Collectors.toList()), getTotalPages(), getTotalElements(), hasNext());
    }

}<|MERGE_RESOLUTION|>--- conflicted
+++ resolved
@@ -25,15 +25,10 @@
 import java.util.function.Function;
 import java.util.stream.Collectors;
 
-<<<<<<< HEAD
 @Schema
-public class PageData<T> {
-=======
-@ApiModel
 public class PageData<T> implements Serializable {
 
     public static final PageData EMPTY_PAGE_DATA = new PageData<>();
->>>>>>> 4fd2d280
 
     private final List<T> data;
     private final int totalPages;
@@ -55,16 +50,12 @@
         this.hasNext = hasNext;
     }
 
-<<<<<<< HEAD
-    @Schema(description = "Array of the entities", accessMode = Schema.AccessMode.READ_ONLY)
-=======
     @SuppressWarnings("unchecked")
     public static <T> PageData<T> emptyPageData() {
         return (PageData<T>) EMPTY_PAGE_DATA;
     }
 
-    @ApiModelProperty(position = 1, value = "Array of the entities", accessMode = ApiModelProperty.AccessMode.READ_ONLY)
->>>>>>> 4fd2d280
+    @Schema(description = "Array of the entities", accessMode = Schema.AccessMode.READ_ONLY)
     public List<T> getData() {
         return data;
     }
