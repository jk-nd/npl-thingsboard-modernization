--- conflicted
+++ resolved
@@ -20,19 +20,12 @@
 import lombok.Data;
 import lombok.EqualsAndHashCode;
 import lombok.extern.slf4j.Slf4j;
-import org.thingsboard.server.common.data.EdgeUtils;
 import org.thingsboard.server.common.data.HasName;
 import org.thingsboard.server.common.data.HasTenantId;
 import org.thingsboard.server.common.data.SearchTextBasedWithAdditionalInfo;
-import org.thingsboard.server.common.data.ShortEdgeInfo;
-import org.thingsboard.server.common.data.edge.Edge;
-import org.thingsboard.server.common.data.id.EdgeId;
 import org.thingsboard.server.common.data.id.RuleChainId;
 import org.thingsboard.server.common.data.id.RuleNodeId;
 import org.thingsboard.server.common.data.id.TenantId;
-
-import java.util.HashSet;
-import java.util.Set;
 
 @Data
 @EqualsAndHashCode(callSuper = true)
@@ -48,14 +41,9 @@
     private boolean root;
     private boolean debugMode;
     private transient JsonNode configuration;
-<<<<<<< HEAD
-    private Set<ShortEdgeInfo> assignedEdges;
-=======
 
->>>>>>> f5ab5d7a
     @JsonIgnore
     private byte[] configurationBytes;
-
 
     public RuleChain() {
         super();
@@ -72,7 +60,6 @@
         this.type = ruleChain.getType();
         this.firstRuleNodeId = ruleChain.getFirstRuleNodeId();
         this.root = ruleChain.isRoot();
-        this.assignedEdges = ruleChain.getAssignedEdges();
         this.setConfiguration(ruleChain.getConfiguration());
     }
 
@@ -93,56 +80,4 @@
     public void setConfiguration(JsonNode data) {
         setJson(data, json -> this.configuration = json, bytes -> this.configurationBytes = bytes);
     }
-<<<<<<< HEAD
-
-    public boolean isAssignedToEdge(EdgeId edgeId) {
-        return this.assignedEdges != null && this.assignedEdges.contains(new ShortEdgeInfo(edgeId, null, null));
-    }
-
-    public ShortEdgeInfo getAssignedEdgeInfo(EdgeId edgeId) {
-        if (this.assignedEdges != null) {
-            for (ShortEdgeInfo edgeInfo : this.assignedEdges) {
-                if (edgeInfo.getEdgeId().equals(edgeId)) {
-                    return edgeInfo;
-                }
-            }
-        }
-        return null;
-    }
-
-    public boolean addAssignedEdge(Edge edge) {
-        ShortEdgeInfo edgeInfo = edge.toShortEdgeInfo();
-        if (this.assignedEdges != null && this.assignedEdges.contains(edgeInfo)) {
-            return false;
-        } else {
-            if (this.assignedEdges == null) {
-                this.assignedEdges = new HashSet<>();
-            }
-            this.assignedEdges.add(edgeInfo);
-            return true;
-        }
-    }
-
-    public boolean updateAssignedEdge(Edge edge) {
-        ShortEdgeInfo edgeInfo = edge.toShortEdgeInfo();
-        if (this.assignedEdges != null && this.assignedEdges.contains(edgeInfo)) {
-            this.assignedEdges.remove(edgeInfo);
-            this.assignedEdges.add(edgeInfo);
-            return true;
-        } else {
-            return false;
-        }
-    }
-
-    public boolean removeAssignedEdge(Edge edge) {
-        ShortEdgeInfo edgeInfo = edge.toShortEdgeInfo();
-        if (this.assignedEdges != null && this.assignedEdges.contains(edgeInfo)) {
-            this.assignedEdges.remove(edgeInfo);
-            return true;
-        } else {
-            return false;
-        }
-    }
-=======
->>>>>>> f5ab5d7a
 }