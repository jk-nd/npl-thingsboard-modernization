--- conflicted
+++ resolved
@@ -87,7 +87,6 @@
             <artifactId>org.eclipse.jgit</artifactId>
         </dependency>
         <dependency>
-<<<<<<< HEAD
             <groupId>io.grpc</groupId>
             <artifactId>grpc-netty-shaded</artifactId>
             <scope>provided</scope>
@@ -101,10 +100,10 @@
             <groupId>io.grpc</groupId>
             <artifactId>grpc-stub</artifactId>
             <scope>provided</scope>
-=======
+        </dependency>
+        <dependency>
             <groupId>org.eclipse.jgit</groupId>
             <artifactId>org.eclipse.jgit.ssh.apache</artifactId>
->>>>>>> 4b01aa6f
         </dependency>
         <dependency>
             <groupId>org.springframework.boot</groupId>
