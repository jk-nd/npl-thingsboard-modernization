--- conflicted
+++ resolved
@@ -5,7 +5,7 @@
  * you may not use this file except in compliance with the License.
  * You may obtain a copy of the License at
  *
- * http://www.apache.org/licenses/LICENSE-2.0
+ *     http://www.apache.org/licenses/LICENSE-2.0
  *
  * Unless required by applicable law or agreed to in writing, software
  * distributed under the License is distributed on an "AS IS" BASIS,
@@ -41,10 +41,10 @@
 import org.thingsboard.server.cache.ota.OtaPackageDataCache;
 import org.thingsboard.server.common.data.Device;
 import org.thingsboard.server.common.data.DeviceProfile;
-import org.thingsboard.server.common.data.id.OtaPackageId;
 import org.thingsboard.server.common.data.ota.OtaPackageKey;
 import org.thingsboard.server.common.data.ota.OtaPackageType;
 import org.thingsboard.server.common.data.ota.OtaPackageUtil;
+import org.thingsboard.server.common.data.id.OtaPackageId;
 import org.thingsboard.server.common.transport.TransportService;
 import org.thingsboard.server.common.transport.TransportServiceCallback;
 import org.thingsboard.server.common.transport.adaptor.AdaptorException;
@@ -89,9 +89,11 @@
 
 import static org.eclipse.californium.core.coap.CoAP.ResponseCode.BAD_REQUEST;
 import static org.eclipse.leshan.core.attributes.Attribute.OBJECT_VERSION;
-import static org.thingsboard.server.common.data.lwm2m.LwM2mConstants.LWM2M_SEPARATOR_PATH;
+import static org.thingsboard.server.common.data.ota.OtaPackageUpdateStatus.DOWNLOADED;
 import static org.thingsboard.server.common.data.ota.OtaPackageUpdateStatus.FAILED;
 import static org.thingsboard.server.common.data.ota.OtaPackageUpdateStatus.INITIATED;
+import static org.thingsboard.server.common.data.ota.OtaPackageUpdateStatus.UPDATING;
+import static org.thingsboard.server.common.data.lwm2m.LwM2mConstants.LWM2M_SEPARATOR_PATH;
 import static org.thingsboard.server.transport.lwm2m.server.LwM2mTransportServerHelper.getValueFromKvProto;
 import static org.thingsboard.server.transport.lwm2m.server.LwM2mTransportUtil.DEVICE_ATTRIBUTES_REQUEST;
 import static org.thingsboard.server.transport.lwm2m.server.LwM2mTransportUtil.FW_5_ID;
@@ -101,13 +103,8 @@
 import static org.thingsboard.server.transport.lwm2m.server.LwM2mTransportUtil.LOG_LW2M_INFO;
 import static org.thingsboard.server.transport.lwm2m.server.LwM2mTransportUtil.LOG_LW2M_TELEMETRY;
 import static org.thingsboard.server.transport.lwm2m.server.LwM2mTransportUtil.LOG_LW2M_VALUE;
-<<<<<<< HEAD
 import static org.thingsboard.server.transport.lwm2m.server.LwM2mTransportUtil.LOG_LW2M_WARN;
-import static org.thingsboard.server.transport.lwm2m.server.LwM2mTransportUtil.LWM2M_STRATEGY_2;
-=======
->>>>>>> 334ee3c3
 import static org.thingsboard.server.transport.lwm2m.server.LwM2mTransportUtil.LwM2mTypeOper.DISCOVER;
-import static org.thingsboard.server.transport.lwm2m.server.LwM2mTransportUtil.LwM2mTypeOper.EXECUTE;
 import static org.thingsboard.server.transport.lwm2m.server.LwM2mTransportUtil.LwM2mTypeOper.OBSERVE;
 import static org.thingsboard.server.transport.lwm2m.server.LwM2mTransportUtil.LwM2mTypeOper.OBSERVE_CANCEL;
 import static org.thingsboard.server.transport.lwm2m.server.LwM2mTransportUtil.LwM2mTypeOper.OBSERVE_CANCEL_ALL;
@@ -192,51 +189,23 @@
         registrationExecutor.submit(() -> {
             LwM2mClient lwM2MClient = this.clientContext.getClientByEndpoint(registration.getEndpoint());
             try {
-<<<<<<< HEAD
                 log.warn("[{}] [{{}] Client: create after Registration", registration.getEndpoint(), registration.getId());
                 if (lwM2MClient != null) {
                     this.clientContext.register(lwM2MClient, registration);
                     this.sendLogsToThingsboard(lwM2MClient, LOG_LW2M_INFO + ": Client registered with registration id: " + registration.getId());
                     SessionInfoProto sessionInfo = lwM2MClient.getSession();
                     transportService.registerAsyncSession(sessionInfo, new LwM2mSessionMsgListener(this, sessionInfo));
+                    log.warn("40) sessionId [{}] Registering rpc subscription after Registration client", new UUID(sessionInfo.getSessionIdMSB(), sessionInfo.getSessionIdLSB()));
                     TransportProtos.TransportToDeviceActorMsg msg = TransportProtos.TransportToDeviceActorMsg.newBuilder()
                             .setSessionInfo(sessionInfo)
                             .setSessionEvent(DefaultTransportService.getSessionEventMsg(SessionEvent.OPEN))
-                            .setSubscribeToAttributes(TransportProtos.SubscribeToAttributeUpdatesMsg.newBuilder().build())
-                            .setSubscribeToRPC(TransportProtos.SubscribeToRPCMsg.newBuilder().build())
+                            .setSubscribeToAttributes(TransportProtos.SubscribeToAttributeUpdatesMsg.newBuilder().setSessionType(TransportProtos.SessionType.ASYNC).build())
+                            .setSubscribeToRPC(TransportProtos.SubscribeToRPCMsg.newBuilder().setSessionType(TransportProtos.SessionType.ASYNC).build())
                             .build();
                     transportService.process(msg, null);
                     this.getInfoFirmwareUpdate(lwM2MClient, null);
                     this.getInfoSoftwareUpdate(lwM2MClient, null);
                     this.initClientTelemetry(lwM2MClient);
-=======
-                String msgReg = previousObservations != null ? String.format("%s %s Client: create after Registration", registration.getEndpoint(), registration.getId()) :
-                        String.format("%s %s Client: create after UpdateRegistration", registration.getEndpoint(), registration.getId());
-                log.warn(msgReg);
-                LwM2mClient lwM2MClient = this.clientContext.registerOrUpdate(registration);
-                if (lwM2MClient != null) {
-                    SessionInfoProto sessionInfo = this.getSessionInfoOrCloseSession(lwM2MClient);
-                    if (sessionInfo != null) {
-                        transportService.registerAsyncSession(sessionInfo, new LwM2mSessionMsgListener(this, sessionInfo));
-                        log.warn("40) sessionId [{}] Registering rpc subscription after Registration client", new UUID(sessionInfo.getSessionIdMSB(), sessionInfo.getSessionIdLSB()));
-                        transportService.process(TransportProtos.TransportToDeviceActorMsg.newBuilder()
-                                .setSessionInfo(sessionInfo)
-                                .setSessionEvent(DefaultTransportService.getSessionEventMsg(SessionEvent.OPEN))
-                                .setSubscribeToAttributes(TransportProtos.SubscribeToAttributeUpdatesMsg.newBuilder()
-                                        .setSessionType(TransportProtos.SessionType.ASYNC).build())
-                                .setSubscribeToRPC(TransportProtos.SubscribeToRPCMsg.newBuilder()
-                                        .setSessionType(TransportProtos.SessionType.ASYNC).build())
-                                .build(), null);
-                        if (!(this.firmwareUpdateState.containsKey(lwM2MClient.getEndpoint()) && this.firmwareUpdateState.get(lwM2MClient.getEndpoint()) == 3)) {
-                            this.getInfoFirmwareUpdate(lwM2MClient, null);
-                        }
-                        this.getInfoSoftwareUpdate(lwM2MClient, null);
-                        this.initLwM2mFromClientValue(registration, lwM2MClient);
-                        this.sendLogsToThingsboard(LOG_LW2M_INFO + ": " + msgReg, registration.getId());
-                    } else {
-                        log.error("Client: [{}] onRegistered [{}] name  [{}] sessionInfo ", registration.getId(), registration.getEndpoint(), null);
-                    }
->>>>>>> 334ee3c3
                 } else {
                     log.error("Client: [{}] onRegistered [{}] name [{}] lwM2MClient ", registration.getId(), registration.getEndpoint(), null);
                 }
@@ -261,7 +230,6 @@
      * @param registration - Registration LwM2M Client
      */
     public void updatedReg(Registration registration) {
-<<<<<<< HEAD
         updateRegistrationExecutor.submit(() -> {
             LwM2mClient lwM2MClient = clientContext.getClientByEndpoint(registration.getEndpoint());
             try {
@@ -275,42 +243,16 @@
                     }
                 }
             } catch (LwM2MClientStateException stateException) {
-                if (LwM2MClientState.UNREGISTERED.equals(stateException.getState())) {
-                    log.info("[{}] update registration failed because client was already unregistered: [{}].", registration.getEndpoint(), stateException.getState());
+                if (LwM2MClientState.REGISTERED.equals(stateException.getState())) {
+                    log.info("[{}] update registration failed because client has different registration id: [{}] {}.", registration.getEndpoint(), stateException.getState(), stateException.getMessage());
                 } else {
-                    log.info("[{}] update registration: [{}] {}.", registration.getEndpoint(), stateException.getState(), stateException.getMessage());
+                    onRegistered(registration, Collections.emptyList());
                 }
             } catch (Throwable t) {
                 log.error("[{}] endpoint [{}] error Unable update registration.", registration.getEndpoint(), t);
                 this.sendLogsToThingsboard(lwM2MClient, LOG_LW2M_ERROR + String.format(": Client update Registration, %s", t.getMessage()));
-=======
-        try {
-            LwM2mClient client = clientContext.getOrRegister(registration);
-            if (client != null) {
-                updateRegistrationExecutor.submit(() -> {
-                    if (client != null && client.getSession() != null) {
-                        SessionInfoProto sessionInfo = client.getSession();
-                        this.reportActivityAndRegister(sessionInfo);
-                        if (registration.getBindingMode().useQueueMode()) {
-                            LwM2mQueuedRequest request;
-                            while ((request = client.getQueuedRequests().poll()) != null) {
-                                request.send();
-                            }
-                        }
-                        this.sendLogsToThingsboard(LOG_LW2M_INFO + ": Client update Registration", registration.getId());
-                    } else {
-                        log.error("Client: [{}] updatedReg [{}] name  [{}] sessionInfo ", registration.getId(), registration.getEndpoint(), null);
-                        this.sendLogsToThingsboard(LOG_LW2M_ERROR + ": Client update Registration", registration.getId());
-                    }
-                });
-            } else {
-                this.onRegistered(registration, null);
->>>>>>> 334ee3c3
-            }
-        } catch (Throwable t) {
-            log.error("[{}] endpoint [{}] error Unable update registration.", registration.getEndpoint(), t);
-            this.sendLogsToThingsboard(LOG_LW2M_ERROR + String.format(": Client update Registration, %s", t.getMessage()), registration.getId());
-        }
+            }
+        });
     }
 
     /**
@@ -321,24 +263,19 @@
         unRegistrationExecutor.submit(() -> {
             LwM2mClient client = clientContext.getClientByEndpoint(registration.getEndpoint());
             try {
-<<<<<<< HEAD
                 this.sendLogsToThingsboard(client, LOG_LW2M_INFO + ": Client unRegistration");
                 clientContext.unregister(client, registration);
                 SessionInfoProto sessionInfo = client.getSession();
                 if (sessionInfo != null) {
                     transportService.deregisterSession(sessionInfo);
+                    this.doCloseSession(sessionInfo);
                     sessionStore.remove(registration.getEndpoint());
-                    this.doCloseSession(sessionInfo);
                     log.info("Client close session: [{}] unReg [{}] name  [{}] profile ", registration.getId(), registration.getEndpoint(), sessionInfo.getDeviceType());
                 } else {
                     log.error("Client close session: [{}] unReg [{}] name  [{}] sessionInfo ", registration.getId(), registration.getEndpoint(), null);
                 }
             } catch (LwM2MClientStateException stateException) {
                 log.info("[{}] delete registration: [{}] {}.", registration.getEndpoint(), stateException.getState(), stateException.getMessage());
-=======
-                this.sendLogsToThingsboard(LOG_LW2M_INFO + ": Client unRegistration", registration.getId());
-                this.removeClientCash(registration);
->>>>>>> 334ee3c3
             } catch (Throwable t) {
                 log.error("[{}] endpoint [{}] error Unable un registration.", registration.getEndpoint(), t);
                 this.sendLogsToThingsboard(client, LOG_LW2M_ERROR + String.format(": Client Unable un Registration, %s", t.getMessage()));
@@ -346,23 +283,6 @@
         });
     }
 
-<<<<<<< HEAD
-=======
-    private void removeClientCash(Registration registration) {
-        SessionInfoProto sessionInfo = this.getSessionInfoOrCloseSession(registration);
-        if (sessionInfo != null) {
-            transportService.deregisterSession(sessionInfo);
-            this.doCloseSession(sessionInfo);
-            sessionStore.remove(registration.getEndpoint());
-
-            clientContext.removeClientByRegistrationId(registration.getId());
-            log.warn("52) Client close session [{}]: [{}] unReg [{}] name  [{}] profile ", new UUID(sessionInfo.getSessionIdMSB(), sessionInfo.getSessionIdLSB()), registration.getId(), registration.getEndpoint(), sessionInfo.getDeviceType());
-        } else {
-            log.error("Client close session: [{}] unReg [{}] name  [{}] sessionInfo ", registration.getId(), registration.getEndpoint(), null);
-        }
-    }
-
->>>>>>> 334ee3c3
     @Override
     public void onSleepingDev(Registration registration) {
         log.info("[{}] [{}] Received endpoint Sleeping version event", registration.getId(), registration.getEndpoint());
@@ -532,60 +452,43 @@
 
     /**
      * #1 del from rpcSubscriptions by timeout
-     * #2 if not present in rpcSubscriptions by requestId: create new Lwm2mClientRpcRequest, after success - add requestId, timeout
+     * #2 if not present in rpcSubscriptions by requestId: create new LwM2mClientRpcRequest, after success - add requestId, timeout
      */
     @Override
     public void onToDeviceRpcRequest(TransportProtos.ToDeviceRpcRequestMsg toDeviceRpcRequestMsg, SessionInfoProto sessionInfo) {
         // #1
         this.checkRpcRequestTimeout();
-<<<<<<< HEAD
         log.warn("4) toDeviceRpcRequestMsg: [{}], sessionUUID: [{}]", toDeviceRpcRequestMsg, new UUID(sessionInfo.getSessionIdMSB(), sessionInfo.getSessionIdLSB()));
-=======
-        UUID requestUUID = new UUID(toDeviceRpcRequestMsg.getRequestIdMSB(), toDeviceRpcRequestMsg.getRequestIdLSB());
-        log.warn("4) toDeviceRpcRequestMsg: [{}], requestUUID: [{}]", toDeviceRpcRequestMsg, requestUUID);
->>>>>>> 334ee3c3
         String bodyParams = StringUtils.trimToNull(toDeviceRpcRequestMsg.getParams()) != null ? toDeviceRpcRequestMsg.getParams() : "null";
         LwM2mTypeOper lwM2mTypeOper = setValidTypeOper(toDeviceRpcRequestMsg.getMethodName());
+        UUID requestUUID = new UUID(toDeviceRpcRequestMsg.getRequestIdMSB(), toDeviceRpcRequestMsg.getRequestIdLSB());
         if (!this.rpcSubscriptions.containsKey(requestUUID)) {
             this.rpcSubscriptions.put(requestUUID, toDeviceRpcRequestMsg.getExpirationTime());
             LwM2mClientRpcRequest lwm2mClientRpcRequest = null;
             try {
-<<<<<<< HEAD
                 LwM2mClient client = clientContext.getClientBySessionInfo(sessionInfo);
                 Registration registration = client.getRegistration();
-                lwm2mClientRpcRequest = new Lwm2mClientRpcRequest(lwM2mTypeOper, bodyParams, toDeviceRpcRequestMsg.getRequestId(), sessionInfo, registration, this);
-                if (lwm2mClientRpcRequest.getErrorMsg() != null) {
-                    lwm2mClientRpcRequest.setResponseCode(BAD_REQUEST.name());
-                    this.onToDeviceRpcResponse(lwm2mClientRpcRequest.getDeviceRpcResponseResultMsg(), sessionInfo);
-                } else {
-                    lwM2mTransportRequest.sendAllRequest(client, lwm2mClientRpcRequest.getTargetIdVer(), lwm2mClientRpcRequest.getTypeOper(),
-                            null,
-                            lwm2mClientRpcRequest.getValue() == null ? lwm2mClientRpcRequest.getParams() : lwm2mClientRpcRequest.getValue(),
-                            this.config.getTimeout(), lwm2mClientRpcRequest);
-=======
-                Registration registration = clientContext.getRegistration(sessionInfo);
-                if (registration != null) {
+                if(registration != null) {
                     lwm2mClientRpcRequest = new LwM2mClientRpcRequest(lwM2mTypeOper, bodyParams, toDeviceRpcRequestMsg.getRequestId(), sessionInfo, registration, this);
                     if (lwm2mClientRpcRequest.getErrorMsg() != null) {
                         lwm2mClientRpcRequest.setResponseCode(BAD_REQUEST.name());
                         this.onToDeviceRpcResponse(lwm2mClientRpcRequest.getDeviceRpcResponseResultMsg(), sessionInfo);
                     } else {
-                        lwM2mTransportRequest.sendAllRequest(registration, lwm2mClientRpcRequest.getTargetIdVer(), lwm2mClientRpcRequest.getTypeOper(),
+                        lwM2mTransportRequest.sendAllRequest(client, lwm2mClientRpcRequest.getTargetIdVer(), lwm2mClientRpcRequest.getTypeOper(),
                                 null,
                                 lwm2mClientRpcRequest.getValue() == null ? lwm2mClientRpcRequest.getParams() : lwm2mClientRpcRequest.getValue(),
-                                0, lwm2mClientRpcRequest);
+                                this.config.getTimeout(), lwm2mClientRpcRequest);
                     }
                 } else {
-                    this.sentErrorRpcResponse(lwm2mClientRpcRequest, "registration == null", sessionInfo);
->>>>>>> 334ee3c3
+                    this.sendErrorRpcResponse(lwm2mClientRpcRequest, "registration == null", sessionInfo);
                 }
             } catch (Exception e) {
-                this.sentErrorRpcResponse(lwm2mClientRpcRequest, e.getMessage(), sessionInfo);
-            }
-        }
-    }
-
-    private void sentErrorRpcResponse(LwM2mClientRpcRequest lwm2mClientRpcRequest, String msgError, SessionInfoProto sessionInfo) {
+                this.sendErrorRpcResponse(lwm2mClientRpcRequest, e.getMessage(), sessionInfo);
+            }
+        }
+    }
+
+    private void sendErrorRpcResponse(LwM2mClientRpcRequest lwm2mClientRpcRequest, String msgError, SessionInfoProto sessionInfo) {
         if (lwm2mClientRpcRequest == null) {
             lwm2mClientRpcRequest = new LwM2mClientRpcRequest();
         }
@@ -785,7 +688,6 @@
         } else {
             log.error("Fail update Resource [{}]", lwM2mResource);
         }
-
     }
 
 
@@ -940,14 +842,9 @@
                             valueKvProto = new JsonObject();
                             Object finalvalueKvProto = valueKvProto;
                             Gson gson = new GsonBuilder().create();
-<<<<<<< HEAD
+                            ResourceModel.Type finalCurrentType = currentType;
                             resourceValue.getInstances().forEach((k, v) -> {
-                                Object val = this.converter.convertValue(v, currentType, expectedType,
-=======
-                            ResourceModel.Type finalCurrentType = currentType;
-                            resourceValue.getValues().forEach((k, v) -> {
                                 Object val = this.converter.convertValue(v, finalCurrentType, expectedType,
->>>>>>> 334ee3c3
                                         new LwM2mPath(convertPathFromIdVerToObjectId(pathIdVer)));
                                 JsonElement element = gson.toJsonTree(val, val.getClass());
                                 ((JsonObject) finalvalueKvProto).add(String.valueOf(k), element);
@@ -1151,8 +1048,7 @@
      * @param parametersNew -
      * @return ResultsAnalyzerParameters: add && new
      */
-    private ResultsAnalyzerParameters getAnalyzerParameters
-    (Set<String> parametersOld, Set<String> parametersNew) {
+    private ResultsAnalyzerParameters getAnalyzerParameters(Set<String> parametersOld, Set<String> parametersNew) {
         ResultsAnalyzerParameters analyzerParameters = null;
         if (!parametersOld.equals(parametersNew)) {
             analyzerParameters = new ResultsAnalyzerParameters();
@@ -1164,8 +1060,7 @@
         return analyzerParameters;
     }
 
-    private ResultsAnalyzerParameters getAnalyzerParametersIn
-            (Set<String> parametersObserve, Set<String> parameters) {
+    private ResultsAnalyzerParameters getAnalyzerParametersIn(Set<String> parametersObserve, Set<String> parameters) {
         ResultsAnalyzerParameters analyzerParameters = new ResultsAnalyzerParameters();
         analyzerParameters.setPathPostParametersAdd(parametersObserve
                 .stream().filter(parameters::contains).collect(Collectors.toSet()));
@@ -1193,8 +1088,7 @@
         });
     }
 
-    private ResultsAnalyzerParameters getAnalyzerKeyName
-            (ConcurrentHashMap<String, String> keyNameOld, ConcurrentHashMap<String, String> keyNameNew) {
+    private ResultsAnalyzerParameters getAnalyzerKeyName(ConcurrentHashMap<String, String> keyNameOld, ConcurrentHashMap<String, String> keyNameNew) {
         ResultsAnalyzerParameters analyzerParameters = new ResultsAnalyzerParameters();
         Set<String> paths = keyNameNew.entrySet()
                 .stream()
@@ -1214,12 +1108,7 @@
      * @param attributeLwm2mNew -
      * @return
      */
-<<<<<<< HEAD
     private void getAnalyzerAttributeLwm2m(List<LwM2mClient> clients, JsonObject attributeLwm2mOld, JsonObject attributeLwm2mNew) {
-=======
-    private void getAnalyzerAttributeLwm2m(Set<String> registrationIds, JsonObject attributeLwm2mOld, JsonObject
-            attributeLwm2mNew) {
->>>>>>> 334ee3c3
         ResultsAnalyzerParameters analyzerParameters = new ResultsAnalyzerParameters();
         ConcurrentHashMap<String, Object> lwm2mAttributesOld = new Gson().fromJson(attributeLwm2mOld.toString(),
                 new TypeToken<ConcurrentHashMap<String, Object>>() {
@@ -1281,8 +1170,7 @@
         );
     }
 
-    private void updateResourcesValueToClient(LwM2mClient lwM2MClient, Object valueOld, Object valueNew, String
-            path) {
+    private void updateResourcesValueToClient(LwM2mClient lwM2MClient, Object valueOld, Object valueNew, String path) {
         if (valueNew != null && (valueOld == null || !valueNew.toString().equals(valueOld.toString()))) {
             lwM2mTransportRequest.sendAllRequest(lwM2MClient, path, WRITE_REPLACE, valueNew, this.config.getTimeout(), null);
         } else {
@@ -1326,8 +1214,7 @@
      * @param attributesResponse -
      * @param sessionInfo        -
      */
-    public void onGetAttributesResponse(TransportProtos.GetAttributeResponseMsg
-                                                attributesResponse, TransportProtos.SessionInfoProto sessionInfo) {
+    public void onGetAttributesResponse(TransportProtos.GetAttributeResponseMsg attributesResponse, TransportProtos.SessionInfoProto sessionInfo) {
         try {
             List<TransportProtos.TsKvProto> tsKvProtos = attributesResponse.getSharedAttributeListList();
             this.updateAttributeFromThingsboard(tsKvProtos, sessionInfo);
@@ -1346,14 +1233,8 @@
      * @param tsKvProtos
      * @param sessionInfo
      */
-<<<<<<< HEAD
     public void updateAttributeFromThingsboard(List<TransportProtos.TsKvProto> tsKvProtos, TransportProtos.SessionInfoProto sessionInfo) {
         LwM2mClient lwM2MClient = clientContext.getClientBySessionInfo(sessionInfo);
-=======
-    public void updateAttributeFromThingsboard
-    (List<TransportProtos.TsKvProto> tsKvProtos, TransportProtos.SessionInfoProto sessionInfo) {
-        LwM2mClient lwM2MClient = clientContext.getClient(sessionInfo);
->>>>>>> 334ee3c3
         if (lwM2MClient != null) {
             log.warn("1) UpdateAttributeFromThingsboard, tsKvProtos [{}]", tsKvProtos);
             tsKvProtos.forEach(tsKvProto -> {
@@ -1381,20 +1262,9 @@
      * @param lwM2MClient -
      * @return SessionInfoProto -
      */
-<<<<<<< HEAD
     private SessionInfoProto getSessionInfo(LwM2mClient lwM2MClient) {
         if (lwM2MClient != null && lwM2MClient.getSession() != null) {
             return lwM2MClient.getSession();
-=======
-    private SessionInfoProto getSessionInfoOrCloseSession(LwM2mClient lwM2MClient) {
-        if (lwM2MClient != null) {
-            SessionInfoProto sessionInfoProto = lwM2MClient.getSession();
-            if (sessionInfoProto == null) {
-                log.trace("[{}] [{}]", lwM2MClient.getEndpoint(), CLIENT_NOT_AUTHORIZED);
-                this.removeClientCash(lwM2MClient.getRegistration());
-            }
-            return sessionInfoProto;
->>>>>>> 334ee3c3
         }
         return null;
     }
@@ -1413,20 +1283,14 @@
      * @param sessionInfo -
      */
     private void reportActivityAndRegister(SessionInfoProto sessionInfo) {
-        if (sessionInfo != null) {
-            if (transportService.reportActivity(sessionInfo) == null) {
-                transportService.registerAsyncSession(sessionInfo, new LwM2mSessionMsgListener(this, sessionInfo));
-            }
+        if (sessionInfo != null && transportService.reportActivity(sessionInfo) == null) {
+            transportService.registerAsyncSession(sessionInfo, new LwM2mSessionMsgListener(this, sessionInfo));
             this.reportActivitySubscription(sessionInfo);
         }
     }
 
     private void reportActivity() {
-        clientContext.getLwM2mClients().forEach(client -> {
-                    log.warn("0_01) reportActivity clientEndpoint: [{}] session: [{}]", client.getEndpoint(), client.getSession());
-                    reportActivityAndRegister(client.getSession());
-                }
-        );
+        clientContext.getLwM2mClients().forEach(client -> reportActivityAndRegister(client.getSession()));
     }
 
     /**
@@ -1457,15 +1321,9 @@
         }
     }
 
-<<<<<<< HEAD
-    public void getInfoFirmwareUpdate(LwM2mClient lwM2MClient, Lwm2mClientRpcRequest rpcRequest) {
-        if (lwM2MClient.getRegistration().getSupportedVersion(FW_ID) != null) {
-            SessionInfoProto sessionInfo = this.getSessionInfo(lwM2MClient);
-=======
     public void getInfoFirmwareUpdate(LwM2mClient lwM2MClient, LwM2mClientRpcRequest rpcRequest) {
         if (lwM2MClient.getRegistration().getSupportedVersion(FW_5_ID) != null) {
-            SessionInfoProto sessionInfo = this.getSessionInfoOrCloseSession(lwM2MClient);
->>>>>>> 334ee3c3
+            SessionInfoProto sessionInfo = this.getSessionInfo(lwM2MClient);
             if (sessionInfo != null) {
                 DefaultLwM2MTransportMsgHandler handler = this;
                 this.transportService.process(sessionInfo, createOtaPackageRequestMsg(sessionInfo, OtaPackageType.FIRMWARE.name()),
@@ -1474,17 +1332,6 @@
                             public void onSuccess(TransportProtos.GetOtaPackageResponseMsg response) {
                                 if (TransportProtos.ResponseStatus.SUCCESS.equals(response.getResponseStatus())
                                         && response.getType().equals(OtaPackageType.FIRMWARE.name())) {
-<<<<<<< HEAD
-                                    log.warn("7) firmware start with ver: [{}]", response.getVersion());
-                                    lwM2MClient.getFwUpdate().setRpcRequest(rpcRequest);
-                                    lwM2MClient.getFwUpdate().setCurrentVersion(response.getVersion());
-                                    lwM2MClient.getFwUpdate().setCurrentTitle(response.getTitle());
-                                    lwM2MClient.getFwUpdate().setCurrentId(new OtaPackageId(new UUID(response.getOtaPackageIdMSB(), response.getOtaPackageIdLSB())).getId());
-                                    if (rpcRequest == null) {
-                                        lwM2MClient.getFwUpdate().sendReadObserveInfo(lwM2mTransportRequest);
-                                    } else {
-                                        lwM2MClient.getFwUpdate().writeFwSwWare(handler, lwM2mTransportRequest);
-=======
                                     LwM2mFwSwUpdate fwUpdate = lwM2MClient.getFwUpdate(clientContext);
                                     if (rpcRequest != null) {
                                         fwUpdate.setStateUpdate(INITIATED.name());
@@ -1504,14 +1351,13 @@
                                         String msgError = String.format("OtaPackage device: %s, version: %s, stateUpdate: %s",
                                                 lwM2MClient.getDeviceName(), response.getVersion(), fwUpdate.getStateUpdate());
                                         log.warn("7_1 [{}]", msgError);
->>>>>>> 334ee3c3
                                     }
                                 } else {
                                     String msgError = String.format("OtaPackage device: %s, responseStatus: %s",
                                             lwM2MClient.getDeviceName(), response.getResponseStatus().toString());
                                     log.trace(msgError);
                                     if (rpcRequest != null) {
-                                        sentErrorRpcResponse(rpcRequest, msgError, sessionInfo);
+                                        sendErrorRpcResponse(rpcRequest, msgError, sessionInfo);
                                     }
                                 }
                             }
@@ -1536,22 +1382,15 @@
                             public void onSuccess(TransportProtos.GetOtaPackageResponseMsg response) {
                                 if (TransportProtos.ResponseStatus.SUCCESS.equals(response.getResponseStatus())
                                         && response.getType().equals(OtaPackageType.SOFTWARE.name())) {
-                                    LwM2mFwSwUpdate swUpdate = lwM2MClient.getSwUpdate(clientContext);
-                                    swUpdate.setRpcRequest(rpcRequest);
-                                    swUpdate.setCurrentVersion(response.getVersion());
-                                    swUpdate.setCurrentTitle(response.getTitle());
-                                    swUpdate.setCurrentId(new OtaPackageId(new UUID(response.getOtaPackageIdMSB(), response.getOtaPackageIdLSB())).getId());
-                                    swUpdate.sendReadObserveInfo(lwM2mTransportRequest);
+                                    lwM2MClient.getSwUpdate().setRpcRequest(rpcRequest);
+                                    lwM2MClient.getSwUpdate().setCurrentVersion(response.getVersion());
+                                    lwM2MClient.getSwUpdate().setCurrentTitle(response.getTitle());
+                                    lwM2MClient.getSwUpdate().setCurrentId(new OtaPackageId(new UUID(response.getOtaPackageIdMSB(), response.getOtaPackageIdLSB())).getId());
+                                    lwM2MClient.getSwUpdate().sendReadObserveInfo(lwM2mTransportRequest);
                                     if (rpcRequest == null) {
-<<<<<<< HEAD
                                         lwM2MClient.getSwUpdate().sendReadObserveInfo(lwM2mTransportRequest);
                                     } else {
                                         lwM2MClient.getSwUpdate().writeFwSwWare(handler, lwM2mTransportRequest);
-=======
-                                        swUpdate.sendReadObserveInfo(lwM2mTransportRequest);
-                                    } else {
-                                        swUpdate.writeFwSwWare(handler, lwM2mTransportRequest);
->>>>>>> 334ee3c3
                                     }
                                 } else {
                                     log.trace("Software [{}] [{}]", lwM2MClient.getDeviceName(), response.getResponseStatus().toString());
@@ -1567,8 +1406,7 @@
         }
     }
 
-    private TransportProtos.GetOtaPackageRequestMsg createOtaPackageRequestMsg(SessionInfoProto sessionInfo, String
-            nameFwSW) {
+    private TransportProtos.GetOtaPackageRequestMsg createOtaPackageRequestMsg(SessionInfoProto sessionInfo, String nameFwSW) {
         return TransportProtos.GetOtaPackageRequestMsg.newBuilder()
                 .setDeviceIdMSB(sessionInfo.getDeviceIdMSB())
                 .setDeviceIdLSB(sessionInfo.getDeviceIdLSB())
