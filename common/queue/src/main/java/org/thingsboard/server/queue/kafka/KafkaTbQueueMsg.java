/**
 * Copyright © 2016-2025 The Thingsboard Authors
 *
 * Licensed under the Apache License, Version 2.0 (the "License");
 * you may not use this file except in compliance with the License.
 * You may obtain a copy of the License at
 *
 *     http://www.apache.org/licenses/LICENSE-2.0
 *
 * Unless required by applicable law or agreed to in writing, software
 * distributed under the License is distributed on an "AS IS" BASIS,
 * WITHOUT WARRANTIES OR CONDITIONS OF ANY KIND, either express or implied.
 * See the License for the specific language governing permissions and
 * limitations under the License.
 */
package org.thingsboard.server.queue.kafka;

import org.apache.kafka.clients.consumer.ConsumerRecord;
import org.thingsboard.server.queue.TbQueueMsg;
import org.thingsboard.server.queue.TbQueueMsgHeaders;
import org.thingsboard.server.queue.common.DefaultTbQueueMsgHeaders;

import java.util.UUID;

public class KafkaTbQueueMsg implements TbQueueMsg {

    private static final int UUID_LENGTH = 36;

    private final UUID key;
    private final TbQueueMsgHeaders headers;
    private final byte[] data;

    public KafkaTbQueueMsg(ConsumerRecord<String, byte[]> record) {
<<<<<<< HEAD
        UUID key;
        try {
            key = UUID.fromString(record.key());
        } catch (IllegalArgumentException e) {
            key = null; // FIXME
        }
        this.key = key;
=======
        if (record.key().length() <= UUID_LENGTH) {
            this.key = UUID.fromString(record.key());
        } else {
            this.key = UUID.randomUUID();
        }
>>>>>>> 441940c4
        TbQueueMsgHeaders headers = new DefaultTbQueueMsgHeaders();
        record.headers().forEach(header -> {
            headers.put(header.key(), header.value());
        });
        this.headers = headers;
        this.data = record.value();
    }

    @Override
    public UUID getKey() {
        return key;
    }

    @Override
    public TbQueueMsgHeaders getHeaders() {
        return headers;
    }

    @Override
    public byte[] getData() {
        return data;
    }
}<|MERGE_RESOLUTION|>--- conflicted
+++ resolved
@@ -31,21 +31,11 @@
     private final byte[] data;
 
     public KafkaTbQueueMsg(ConsumerRecord<String, byte[]> record) {
-<<<<<<< HEAD
-        UUID key;
-        try {
-            key = UUID.fromString(record.key());
-        } catch (IllegalArgumentException e) {
-            key = null; // FIXME
-        }
-        this.key = key;
-=======
         if (record.key().length() <= UUID_LENGTH) {
             this.key = UUID.fromString(record.key());
         } else {
             this.key = UUID.randomUUID();
         }
->>>>>>> 441940c4
         TbQueueMsgHeaders headers = new DefaultTbQueueMsgHeaders();
         record.headers().forEach(header -> {
             headers.put(header.key(), header.value());
