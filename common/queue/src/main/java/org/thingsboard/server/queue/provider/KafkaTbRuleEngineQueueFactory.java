--- conflicted
+++ resolved
@@ -23,13 +23,10 @@
 import org.thingsboard.server.common.data.queue.Queue;
 import org.thingsboard.server.common.msg.queue.ServiceType;
 import org.thingsboard.server.gen.js.JsInvokeProtos;
-<<<<<<< HEAD
+import org.thingsboard.server.gen.transport.TransportProtos.CalculatedFieldStateProto;
 import org.thingsboard.server.gen.transport.TransportProtos.FromEdqsMsg;
-=======
-import org.thingsboard.server.gen.transport.TransportProtos.CalculatedFieldStateProto;
 import org.thingsboard.server.gen.transport.TransportProtos.ToCalculatedFieldMsg;
 import org.thingsboard.server.gen.transport.TransportProtos.ToCalculatedFieldNotificationMsg;
->>>>>>> 441940c4
 import org.thingsboard.server.gen.transport.TransportProtos.ToCoreMsg;
 import org.thingsboard.server.gen.transport.TransportProtos.ToCoreNotificationMsg;
 import org.thingsboard.server.gen.transport.TransportProtos.ToEdgeEventNotificationMsg;
@@ -92,12 +89,9 @@
     private final TbQueueAdmin housekeeperAdmin;
     private final TbQueueAdmin edgeAdmin;
     private final TbQueueAdmin edgeEventAdmin;
-<<<<<<< HEAD
-    private final TbQueueAdmin edqsEventsAdmin;
-=======
     private final TbQueueAdmin cfAdmin;
     private final TbQueueAdmin cfStateAdmin;
->>>>>>> 441940c4
+    private final TbQueueAdmin edqsEventsAdmin;
     private final AtomicLong consumerCount = new AtomicLong();
 
     public KafkaTbRuleEngineQueueFactory(TopicService topicService, TbKafkaSettings kafkaSettings,
@@ -129,12 +123,9 @@
         this.housekeeperAdmin = new TbKafkaAdmin(kafkaSettings, kafkaTopicConfigs.getHousekeeperConfigs());
         this.edgeAdmin = new TbKafkaAdmin(kafkaSettings, kafkaTopicConfigs.getEdgeConfigs());
         this.edgeEventAdmin = new TbKafkaAdmin(kafkaSettings, kafkaTopicConfigs.getEdgeEventConfigs());
-<<<<<<< HEAD
-        this.edqsEventsAdmin = new TbKafkaAdmin(kafkaSettings, kafkaTopicConfigs.getEdqsEventsConfigs());
-=======
         this.cfAdmin = new TbKafkaAdmin(kafkaSettings, kafkaTopicConfigs.getCalculatedFieldConfigs());
         this.cfStateAdmin = new TbKafkaAdmin(kafkaSettings, kafkaTopicConfigs.getCalculatedFieldStateConfigs());
->>>>>>> 441940c4
+        this.edqsEventsAdmin = new TbKafkaAdmin(kafkaSettings, kafkaTopicConfigs.getEdqsEventsConfigs());
     }
 
     @Override
@@ -318,13 +309,6 @@
     }
 
     @Override
-<<<<<<< HEAD
-    public TbQueueProducer<TbProtoQueueMsg<ToEdqsMsg>> createEdqsMsgProducer(EdqsQueue queue) {
-        return TbKafkaProducerTemplate.<TbProtoQueueMsg<ToEdqsMsg>>builder()
-                .clientId("edqs-producer-" + queue.name().toLowerCase() + "-" + serviceInfoProvider.getServiceId())
-                .settings(kafkaSettings)
-                .admin(edqsEventsAdmin)
-=======
     public TbQueueConsumer<TbProtoQueueMsg<ToCalculatedFieldMsg>> createToCalculatedFieldMsgConsumer() {
         TbKafkaConsumerTemplate.TbKafkaConsumerTemplateBuilder<TbProtoQueueMsg<ToCalculatedFieldMsg>> consumerBuilder = TbKafkaConsumerTemplate.builder();
         consumerBuilder.settings(kafkaSettings);
@@ -372,15 +356,10 @@
                 .decoder(msg -> new TbProtoQueueMsg<>(msg.getKey(), msg.getData() != null ? CalculatedFieldStateProto.parseFrom(msg.getData()) : null, msg.getHeaders()))
                 .admin(cfStateAdmin)
                 .statsService(consumerStatsService)
->>>>>>> 441940c4
                 .build();
     }
 
     @Override
-<<<<<<< HEAD
-    public TbQueueRequestTemplate<TbProtoQueueMsg<ToEdqsMsg>, TbProtoQueueMsg<FromEdqsMsg>> createEdqsRequestTemplate() {
-        throw new UnsupportedOperationException();
-=======
     public TbQueueProducer<TbProtoQueueMsg<CalculatedFieldStateProto>> createCalculatedFieldStateProducer() {
         return TbKafkaProducerTemplate.<TbProtoQueueMsg<CalculatedFieldStateProto>>builder()
                 .settings(kafkaSettings)
@@ -388,7 +367,20 @@
                 .defaultTopic(topicService.buildTopicName(calculatedFieldSettings.getEventTopic()))
                 .admin(cfStateAdmin)
                 .build();
->>>>>>> 441940c4
+    }
+
+    @Override
+    public TbQueueProducer<TbProtoQueueMsg<ToEdqsMsg>> createEdqsMsgProducer(EdqsQueue queue) {
+        return TbKafkaProducerTemplate.<TbProtoQueueMsg<ToEdqsMsg>>builder()
+                .clientId("edqs-producer-" + queue.name().toLowerCase() + "-" + serviceInfoProvider.getServiceId())
+                .settings(kafkaSettings)
+                .admin(edqsEventsAdmin)
+                .build();
+    }
+
+    @Override
+    public TbQueueRequestTemplate<TbProtoQueueMsg<ToEdqsMsg>, TbProtoQueueMsg<FromEdqsMsg>> createEdqsRequestTemplate() {
+        throw new UnsupportedOperationException();
     }
 
     @PreDestroy
