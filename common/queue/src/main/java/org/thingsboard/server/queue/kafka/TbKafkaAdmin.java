/**
 * Copyright © 2016-2024 The Thingsboard Authors
 *
 * Licensed under the Apache License, Version 2.0 (the "License");
 * you may not use this file except in compliance with the License.
 * You may obtain a copy of the License at
 *
 *     http://www.apache.org/licenses/LICENSE-2.0
 *
 * Unless required by applicable law or agreed to in writing, software
 * distributed under the License is distributed on an "AS IS" BASIS,
 * WITHOUT WARRANTIES OR CONDITIONS OF ANY KIND, either express or implied.
 * See the License for the specific language governing permissions and
 * limitations under the License.
 */
package org.thingsboard.server.queue.kafka;

import lombok.Getter;
import lombok.extern.slf4j.Slf4j;
import org.apache.kafka.clients.admin.CreateTopicsResult;
import org.apache.kafka.clients.admin.ListConsumerGroupOffsetsResult;
import org.apache.kafka.clients.admin.NewTopic;
import org.apache.kafka.clients.consumer.OffsetAndMetadata;
import org.apache.kafka.common.TopicPartition;
import org.apache.kafka.common.errors.TopicExistsException;
import org.thingsboard.server.queue.TbQueueAdmin;
import org.thingsboard.server.queue.util.PropertyUtils;

import java.util.Collections;
import java.util.Map;
import java.util.Set;
import java.util.concurrent.ConcurrentHashMap;
import java.util.concurrent.ExecutionException;
import java.util.concurrent.TimeUnit;
import java.util.concurrent.TimeoutException;

/**
 * Created by ashvayka on 24.09.18.
 */
@Slf4j
public class TbKafkaAdmin implements TbQueueAdmin {

<<<<<<< HEAD
    @Getter
    private final AdminClient client;
=======
    private final TbKafkaSettings settings;
>>>>>>> ff1041e0
    private final Map<String, String> topicConfigs;
    private final int numPartitions;
    private volatile Set<String> topics;

    private final short replicationFactor;

    public TbKafkaAdmin(TbKafkaSettings settings, Map<String, String> topicConfigs) {
        this.settings = settings;
        this.topicConfigs = topicConfigs;

        String numPartitionsStr = topicConfigs.get(TbKafkaTopicConfigs.NUM_PARTITIONS_SETTING);
        if (numPartitionsStr != null) {
            numPartitions = Integer.parseInt(numPartitionsStr);
            topicConfigs.remove("partitions");
        } else {
            numPartitions = 1;
        }
        replicationFactor = settings.getReplicationFactor();
    }

    @Override
    public void createTopicIfNotExists(String topic, String properties) {
        Set<String> topics = getTopics();
        if (topics.contains(topic)) {
            return;
        }
        try {
            NewTopic newTopic = new NewTopic(topic, numPartitions, replicationFactor).configs(PropertyUtils.getProps(topicConfigs, properties));
            createTopic(newTopic).values().get(topic).get();
            topics.add(topic);
        } catch (ExecutionException ee) {
            if (ee.getCause() instanceof TopicExistsException) {
                //do nothing
            } else {
                log.warn("[{}] Failed to create topic", topic, ee);
                throw new RuntimeException(ee);
            }
        } catch (Exception e) {
            log.warn("[{}] Failed to create topic", topic, e);
            throw new RuntimeException(e);
        }
    }

    @Override
    public void deleteTopic(String topic) {
        Set<String> topics = getTopics();
        if (topics.contains(topic)) {
            settings.getAdminClient().deleteTopics(Collections.singletonList(topic));
        } else {
            try {
                if (settings.getAdminClient().listTopics().names().get().contains(topic)) {
                    settings.getAdminClient().deleteTopics(Collections.singletonList(topic));
                } else {
                    log.warn("Kafka topic [{}] does not exist.", topic);
                }
            } catch (InterruptedException | ExecutionException e) {
                log.error("Failed to delete kafka topic [{}].", topic, e);
            }
        }
    }

    private Set<String> getTopics() {
        if (topics == null) {
            synchronized (this) {
                if (topics == null) {
                    topics = ConcurrentHashMap.newKeySet();
                    try {
                        topics.addAll(settings.getAdminClient().listTopics().names().get());
                    } catch (InterruptedException | ExecutionException e) {
                        log.error("Failed to get all topics.", e);
                    }
                }
            }
        }
        return topics;
    }

    public CreateTopicsResult createTopic(NewTopic topic) {
        return settings.getAdminClient().createTopics(Collections.singletonList(topic));
    }

    @Override
    public void destroy() {
    }

<<<<<<< HEAD
    /**
     * Sync offsets from a fat group to a single-partition group
     * Migration back from single-partition consumer to a fat group is not supported
     * TODO: The best possible approach to synchronize the offsets is to do the synchronization as a part of the save Queue parameters with stop all consumers
     * */
    public void syncOffsets(String fatGroupId, String newGroupId, Integer partitionId) {
        try {
            syncOffsetsUnsafe(fatGroupId, newGroupId, partitionId);
        } catch (Exception e) {
            log.warn("Failed to syncOffsets from {} to {} partitionId {}", fatGroupId, newGroupId, partitionId, e);
        }
    }

    void syncOffsetsUnsafe(String fatGroupId, String newGroupId, Integer partitionId) throws ExecutionException, InterruptedException, TimeoutException {
        log.info("syncOffsets [{}][{}][{}]", fatGroupId, newGroupId, partitionId);
        if (partitionId == null) {
            return;
        }
        Map<TopicPartition, OffsetAndMetadata> oldOffsets =
                client.listConsumerGroupOffsets(fatGroupId).partitionsToOffsetAndMetadata().get(10, TimeUnit.SECONDS);
        if (oldOffsets.isEmpty()) {
            return;
        }

        for (var consumerOffset : oldOffsets.entrySet()) {
            var tp = consumerOffset.getKey();
            if (!tp.topic().endsWith("." + partitionId)) {
                continue;
            }
            var om = consumerOffset.getValue();
            Map<TopicPartition, OffsetAndMetadata> newOffsets =
                    client.listConsumerGroupOffsets(newGroupId).partitionsToOffsetAndMetadata().get(10, TimeUnit.SECONDS);

            var existingOffset = newOffsets.get(tp);
            if (existingOffset == null) {
                log.info("[{}] topic offset does not exists in the new node group {}, all found offsets {}", tp, newGroupId, newOffsets);
            } else if (existingOffset.offset() >= om.offset()) {
                log.info("[{}] topic offset {} >= than old node group offset {}", tp, existingOffset.offset(), om.offset());
                break;
            } else {
                log.info("[{}] SHOULD alter topic offset [{}] less than old node group offset [{}]", tp, existingOffset.offset(), om.offset());
            }
            client.alterConsumerGroupOffsets(newGroupId, Map.of(tp, om)).all().get(10, TimeUnit.SECONDS);
            log.info("[{}] altered new consumer groupId {}", tp, newGroupId);
            break;
        }

    }

=======
>>>>>>> ff1041e0
}<|MERGE_RESOLUTION|>--- conflicted
+++ resolved
@@ -40,12 +40,7 @@
 @Slf4j
 public class TbKafkaAdmin implements TbQueueAdmin {
 
-<<<<<<< HEAD
-    @Getter
-    private final AdminClient client;
-=======
     private final TbKafkaSettings settings;
->>>>>>> ff1041e0
     private final Map<String, String> topicConfigs;
     private final int numPartitions;
     private volatile Set<String> topics;
@@ -131,7 +126,6 @@
     public void destroy() {
     }
 
-<<<<<<< HEAD
     /**
      * Sync offsets from a fat group to a single-partition group
      * Migration back from single-partition consumer to a fat group is not supported
@@ -151,7 +145,7 @@
             return;
         }
         Map<TopicPartition, OffsetAndMetadata> oldOffsets =
-                client.listConsumerGroupOffsets(fatGroupId).partitionsToOffsetAndMetadata().get(10, TimeUnit.SECONDS);
+                settings.getAdminClient().listConsumerGroupOffsets(fatGroupId).partitionsToOffsetAndMetadata().get(10, TimeUnit.SECONDS);
         if (oldOffsets.isEmpty()) {
             return;
         }
@@ -163,7 +157,7 @@
             }
             var om = consumerOffset.getValue();
             Map<TopicPartition, OffsetAndMetadata> newOffsets =
-                    client.listConsumerGroupOffsets(newGroupId).partitionsToOffsetAndMetadata().get(10, TimeUnit.SECONDS);
+                    settings.getAdminClient().listConsumerGroupOffsets(newGroupId).partitionsToOffsetAndMetadata().get(10, TimeUnit.SECONDS);
 
             var existingOffset = newOffsets.get(tp);
             if (existingOffset == null) {
@@ -174,13 +168,11 @@
             } else {
                 log.info("[{}] SHOULD alter topic offset [{}] less than old node group offset [{}]", tp, existingOffset.offset(), om.offset());
             }
-            client.alterConsumerGroupOffsets(newGroupId, Map.of(tp, om)).all().get(10, TimeUnit.SECONDS);
+            settings.getAdminClient().alterConsumerGroupOffsets(newGroupId, Map.of(tp, om)).all().get(10, TimeUnit.SECONDS);
             log.info("[{}] altered new consumer groupId {}", tp, newGroupId);
             break;
         }
 
     }
 
-=======
->>>>>>> ff1041e0
 }