/**
 * Copyright © 2016-2021 The Thingsboard Authors
 *
 * Licensed under the Apache License, Version 2.0 (the "License");
 * you may not use this file except in compliance with the License.
 * You may obtain a copy of the License at
 *
 *     http://www.apache.org/licenses/LICENSE-2.0
 *
 * Unless required by applicable law or agreed to in writing, software
 * distributed under the License is distributed on an "AS IS" BASIS,
 * WITHOUT WARRANTIES OR CONDITIONS OF ANY KIND, either express or implied.
 * See the License for the specific language governing permissions and
 * limitations under the License.
 */
syntax = "proto3";
package transport;

option java_package = "org.thingsboard.server.gen.transport";
option java_outer_classname = "TransportProtos";

message QueueInfo {
  string name = 1;
  string topic = 2;
  int32 partitions = 3;
}

/**
 * Service Discovery Data Structures;
 */
message ServiceInfo {
  string serviceId = 1;
  repeated string serviceTypes = 2;
  int64 tenantIdMSB = 3;
  int64 tenantIdLSB = 4;
  repeated QueueInfo ruleEngineQueues = 5;
  repeated string transports = 6;
}

/**
 * Transport Service Data Structures;
 */
message SessionInfoProto {
  string nodeId = 1;
  int64 sessionIdMSB = 2;
  int64 sessionIdLSB = 3;
  int64 tenantIdMSB = 4;
  int64 tenantIdLSB = 5;
  int64 deviceIdMSB = 6;
  int64 deviceIdLSB = 7;
  string deviceName = 8;
  string deviceType = 9;
  int64 gwSessionIdMSB = 10;
  int64 gwSessionIdLSB = 11;
  int64 deviceProfileIdMSB = 12;
  int64 deviceProfileIdLSB = 13;
}

enum SessionEvent {
  OPEN = 0;
  CLOSED = 1;
}

enum SessionType {
  SYNC = 0;
  ASYNC = 1;
}

enum KeyValueType {
  BOOLEAN_V = 0;
  LONG_V = 1;
  DOUBLE_V = 2;
  STRING_V = 3;
  JSON_V = 4;
}

enum CredentialsType {
  ACCESS_TOKEN = 0;
  X509_CERTIFICATE = 1;
  MQTT_BASIC = 2;
  LWM2M_CREDENTIALS = 3;
}

message KeyValueProto {
  string key = 1;
  KeyValueType type = 2;
  bool bool_v = 3;
  int64 long_v = 4;
  double double_v = 5;
  string string_v = 6;
  string json_v = 7;
}

message TsKvProto {
  int64 ts = 1;
  KeyValueProto kv = 2;
}

message TsKvListProto {
  int64 ts = 1;
  repeated KeyValueProto kv = 2;
}

message DeviceInfoProto {
  int64 tenantIdMSB = 1;
  int64 tenantIdLSB = 2;
  int64 deviceIdMSB = 3;
  int64 deviceIdLSB = 4;
  string deviceName = 5;
  string deviceType = 6;
  string additionalInfo = 7;
  int64 deviceProfileIdMSB = 8;
  int64 deviceProfileIdLSB = 9;
}

/**
 * Transport Service Messages;
 */
message SessionEventMsg {
  SessionType sessionType = 1;
  SessionEvent event = 2;
}

message PostTelemetryMsg {
  repeated TsKvListProto tsKvList = 1;
}

message PostAttributeMsg {
  repeated KeyValueProto kv = 1;
}

message GetAttributeRequestMsg {
  int32 requestId = 1;
  repeated string clientAttributeNames = 2;
  repeated string sharedAttributeNames = 3;
}

message GetAttributeResponseMsg {
  int32 requestId = 1;
  repeated TsKvProto clientAttributeList = 2;
  repeated TsKvProto sharedAttributeList = 3;
  string error = 5;
}

message AttributeUpdateNotificationMsg {
  repeated TsKvProto sharedUpdated = 1;
  repeated string sharedDeleted = 2;
}

message ValidateDeviceTokenRequestMsg {
  string token = 1;
}

message ValidateDeviceX509CertRequestMsg {
  string hash = 1;
}

message ValidateBasicMqttCredRequestMsg {
  string clientId = 1;
  string userName = 2;
  string password = 3;
}

message ValidateDeviceCredentialsResponseMsg {
  DeviceInfoProto deviceInfo = 1;
  string credentialsBody = 2;
  bytes profileBody = 3;
}

message GetOrCreateDeviceFromGatewayRequestMsg {
  int64 gatewayIdMSB = 1;
  int64 gatewayIdLSB = 2;
  string deviceName = 3;
  string deviceType = 4;
}

message GetOrCreateDeviceFromGatewayResponseMsg {
  DeviceInfoProto deviceInfo = 1;
  bytes profileBody = 2;
}

message GetEntityProfileRequestMsg {
  string entityType = 1;
  int64 entityIdMSB = 2;
  int64 entityIdLSB = 3;
}

message LwM2MRegistrationRequestMsg {
  string tenantId = 1;
  string endpoint = 2;
}

message LwM2MRegistrationResponseMsg {
  DeviceInfoProto deviceInfo = 1;
}

message LwM2MRequestMsg {
  LwM2MRegistrationRequestMsg registrationMsg = 1;
}

message LwM2MResponseMsg {
  LwM2MRegistrationResponseMsg registrationMsg = 1;
}

message GetResourceRequestMsg {
  int64 tenantIdMSB = 1;
  int64 tenantIdLSB = 2;
  string resourceType = 3;
  string resourceKey = 4;
}

message GetResourceResponseMsg {
  bytes resource = 1;
}

message ValidateDeviceLwM2MCredentialsRequestMsg {
  string credentialsId = 1;
}

message ToTransportUpdateCredentialsProto {
  repeated string credentialsId = 1;
  repeated string credentialsValue = 2;
}

message GetTenantRoutingInfoRequestMsg {
  int64 tenantIdMSB = 1;
  int64 tenantIdLSB = 2;
}

message GetTenantRoutingInfoResponseMsg {
  bool isolatedTbCore = 1;
  bool isolatedTbRuleEngine = 2;
}

message GetDeviceProfileRequestMsg {
  int64 profileIdMSB = 1;
  int64 profileIdLSB = 2;
}

message GetEntityProfileResponseMsg {
  string entityType = 1;
  bytes data = 2;
  bytes apiState = 3;
}

message GetDeviceRequestMsg {
  int64 deviceIdMSB = 1;
  int64 deviceIdLSB = 2;
}

message GetDeviceResponseMsg {
  int64 deviceProfileIdMSB = 1;
  int64 deviceProfileIdLSB = 2;
  bytes deviceTransportConfiguration = 3;
}

message GetDeviceCredentialsRequestMsg {
  int64 deviceIdMSB = 1;
  int64 deviceIdLSB = 2;
}

message GetDeviceCredentialsResponseMsg {
  bytes deviceCredentialsData = 1;
}

message GetSnmpDevicesRequestMsg {

}

message GetSnmpDevicesResponseMsg {
  repeated string ids = 1;
}

message EntityUpdateMsg {
  string entityType = 1;
  bytes data = 2;
}

message EntityDeleteMsg {
  string entityType = 1;
  int64 entityIdMSB = 2;
  int64 entityIdLSB = 3;
}

message ResourceUpdateMsg {
  int64 tenantIdMSB = 1;
  int64 tenantIdLSB = 2;
  string resourceType = 3;
  string resourceKey = 4;
}

message ResourceDeleteMsg {
  int64 tenantIdMSB = 1;
  int64 tenantIdLSB = 2;
  string resourceType = 3;
  string resourceKey = 4;
}

message SessionCloseNotificationProto {
  string message = 1;
}

message SubscribeToAttributeUpdatesMsg {
  bool unsubscribe = 1;
}

message SubscribeToRPCMsg {
  bool unsubscribe = 1;
}

message ToDeviceRpcRequestMsg {
  int32 requestId = 1;
  string methodName = 2;
  string params = 3;
}

message ToDeviceRpcResponseMsg {
  int32 requestId = 1;
  string payload = 2;
}

message ToServerRpcRequestMsg {
  int32 requestId = 1;
  string methodName = 2;
  string params = 3;
}

message ToServerRpcResponseMsg {
  int32 requestId = 1;
  string payload = 2;
  string error = 3;
}

message ClaimDeviceMsg {
  int64 deviceIdMSB = 1;
  int64 deviceIdLSB = 2;
  string secretKey = 3;
  int64 durationMs = 4;
}

message DeviceCredentialsProto {
  int64 deviceIdMSB = 1;
  int64 deviceIdLSB = 2;
  CredentialsType credentialsType = 3;
  string credentialsId = 4;
  string credentialsValue = 5;
}

message CredentialsDataProto {
  ValidateDeviceTokenRequestMsg validateDeviceTokenRequestMsg = 1;
  ValidateDeviceX509CertRequestMsg validateDeviceX509CertRequestMsg = 2;
  ValidateBasicMqttCredRequestMsg validateBasicMqttCredRequestMsg = 3;
}

message ProvisionDeviceRequestMsg {
  string deviceName = 1;
  CredentialsType credentialsType = 2;
  ProvisionDeviceCredentialsMsg provisionDeviceCredentialsMsg = 3;
  CredentialsDataProto credentialsDataProto = 4;
}

message ProvisionDeviceCredentialsMsg {
  string provisionDeviceKey = 1;
  string provisionDeviceSecret = 2;
}

message ProvisionDeviceResponseMsg {
  ProvisionResponseStatus status = 1;
  CredentialsType credentialsType = 2;
  string credentialsValue = 3;
}

enum ProvisionResponseStatus {
  UNKNOWN = 0;
  SUCCESS = 1;
  NOT_FOUND = 2;
  FAILURE = 3;
}
//Used to report session state to tb-Service and persist this state in the cache on the tb-Service level.
message SubscriptionInfoProto {
  int64 lastActivityTime = 1;
  bool attributeSubscription = 2;
  bool rpcSubscription = 3;
}

message SessionSubscriptionInfoProto {
  SessionInfoProto sessionInfo = 1;
  SubscriptionInfoProto subscriptionInfo = 2;
}

message DeviceSessionsCacheEntry {
  repeated SessionSubscriptionInfoProto sessions = 1;
}

message TransportToDeviceActorMsg {
  SessionInfoProto sessionInfo = 1;
  SessionEventMsg sessionEvent = 2;
  GetAttributeRequestMsg getAttributes = 3;
  SubscribeToAttributeUpdatesMsg subscribeToAttributes = 4;
  SubscribeToRPCMsg subscribeToRPC = 5;
  ToDeviceRpcResponseMsg toDeviceRPCCallResponse = 6;
  SubscriptionInfoProto subscriptionInfo = 7;
  ClaimDeviceMsg claimDevice = 8;
  ProvisionDeviceRequestMsg provisionDevice = 9;
}

message TransportToRuleEngineMsg {
  SessionInfoProto sessionInfo = 1;
  PostTelemetryMsg postTelemetry = 2;
  PostAttributeMsg postAttributes = 3;
  ToDeviceRpcResponseMsg toDeviceRPCCallResponse = 4;
  ToServerRpcRequestMsg toServerRPCCallRequest = 5;
}

/**
 * TB Core Data Structures
 */

message TbSubscriptionProto {
  string serviceId = 1;
  string sessionId = 2;
  int32 subscriptionId = 3;
  string entityType = 4;
  int64 tenantIdMSB = 5;
  int64 tenantIdLSB = 6;
  int64 entityIdMSB = 7;
  int64 entityIdLSB = 8;
}

message TbTimeSeriesSubscriptionProto {
  TbSubscriptionProto sub = 1;
  bool allKeys = 2;
  repeated TbSubscriptionKetStateProto keyStates = 3;
  int64 startTime = 4;
  int64 endTime = 5;
  bool latestValues = 6;
}

message TbAttributeSubscriptionProto {
  TbSubscriptionProto sub = 1;
  bool allKeys = 2;
  repeated TbSubscriptionKetStateProto keyStates = 3;
  string scope = 4;
}

message TbAlarmSubscriptionProto {
  TbSubscriptionProto sub = 1;
  int64 ts = 2;
}

message TbSubscriptionUpdateProto {
  string sessionId = 1;
  int32 subscriptionId = 2;
  int32 errorCode = 3;
  string errorMsg = 4;
  repeated TbSubscriptionUpdateValueListProto data = 5;
}

message TbAlarmSubscriptionUpdateProto {
  string sessionId = 1;
  int32 subscriptionId = 2;
  int32 errorCode = 3;
  string errorMsg = 4;
  string alarm = 5;
  bool deleted = 6;
}

message TbAttributeUpdateProto {
  string entityType = 1;
  int64 entityIdMSB = 2;
  int64 entityIdLSB = 3;
  int64 tenantIdMSB = 4;
  int64 tenantIdLSB = 5;
  string scope = 6;
  repeated TsKvProto data = 7;
}

message TbAlarmUpdateProto {
  string entityType = 1;
  int64 entityIdMSB = 2;
  int64 entityIdLSB = 3;
  int64 tenantIdMSB = 4;
  int64 tenantIdLSB = 5;
  string alarm = 6;
}

message TbAlarmDeleteProto {
  string entityType = 1;
  int64 entityIdMSB = 2;
  int64 entityIdLSB = 3;
  int64 tenantIdMSB = 4;
  int64 tenantIdLSB = 5;
  string alarm = 6;
}

message TbAttributeDeleteProto {
  string entityType = 1;
  int64 entityIdMSB = 2;
  int64 entityIdLSB = 3;
  int64 tenantIdMSB = 4;
  int64 tenantIdLSB = 5;
  string scope = 6;
  repeated string keys = 7;
}

message TbTimeSeriesUpdateProto {
  string entityType = 1;
  int64 entityIdMSB = 2;
  int64 entityIdLSB = 3;
  int64 tenantIdMSB = 4;
  int64 tenantIdLSB = 5;
  repeated TsKvProto data = 6;
}

message TbSubscriptionCloseProto {
  string sessionId = 1;
  int32 subscriptionId = 2;
}

message TbSubscriptionKetStateProto {
  string key = 1;
  int64 ts = 2;
}

message TbSubscriptionUpdateValueListProto {
  string key = 1;
  repeated int64 ts = 2;
  repeated string value = 3;
}

/**
 * TB Core to TB Core messages
 */

message DeviceStateServiceMsgProto {
  int64 tenantIdMSB = 1;
  int64 tenantIdLSB = 2;
  int64 deviceIdMSB = 3;
  int64 deviceIdLSB = 4;
  bool added = 5;
  bool updated = 6;
  bool deleted = 7;
}

message SubscriptionMgrMsgProto {
  TbTimeSeriesSubscriptionProto telemetrySub = 1;
  TbAttributeSubscriptionProto attributeSub = 2;
  TbSubscriptionCloseProto subClose = 3;
  TbTimeSeriesUpdateProto tsUpdate = 4;
  TbAttributeUpdateProto attrUpdate = 5;
  TbAttributeDeleteProto attrDelete = 6;
  TbAlarmSubscriptionProto alarmSub = 7;
  TbAlarmUpdateProto alarmUpdate = 8;
  TbAlarmDeleteProto alarmDelete = 9;
}

message LocalSubscriptionServiceMsgProto {
  TbSubscriptionUpdateProto subUpdate = 1;
  TbAlarmSubscriptionUpdateProto alarmSubUpdate = 2;
}

message FromDeviceRPCResponseProto {
  int64 requestIdMSB = 1;
  int64 requestIdLSB = 2;
  string response = 3;
  int32 error = 4;
}

/**
 * Main messages;
 */

/* Request from Transport Service to ThingsBoard Core Service */
message TransportApiRequestMsg {
  ValidateDeviceTokenRequestMsg validateTokenRequestMsg = 1;
  ValidateDeviceX509CertRequestMsg validateX509CertRequestMsg = 2;
  GetOrCreateDeviceFromGatewayRequestMsg getOrCreateDeviceRequestMsg = 3;
  GetEntityProfileRequestMsg entityProfileRequestMsg = 4;
  LwM2MRequestMsg lwM2MRequestMsg = 5;
  ValidateBasicMqttCredRequestMsg validateBasicMqttCredRequestMsg = 6;
  ProvisionDeviceRequestMsg provisionDeviceRequestMsg = 7;
  ValidateDeviceLwM2MCredentialsRequestMsg validateDeviceLwM2MCredentialsRequestMsg = 8;
<<<<<<< HEAD
  GetResourcesRequestMsg resourcesRequestMsg = 9;
  GetSnmpDevicesRequestMsg snmpDevicesRequestMsg = 10;
  GetDeviceRequestMsg deviceRequestMsg = 11;
  GetDeviceCredentialsRequestMsg deviceCredentialsRequestMsg = 12;
=======
  GetResourceRequestMsg resourceRequestMsg = 9;
>>>>>>> 367be124
}

/* Response from ThingsBoard Core Service to Transport Service */
message TransportApiResponseMsg {
  ValidateDeviceCredentialsResponseMsg validateCredResponseMsg = 1;
  GetOrCreateDeviceFromGatewayResponseMsg getOrCreateDeviceResponseMsg = 2;
  GetEntityProfileResponseMsg entityProfileResponseMsg = 3;
  ProvisionDeviceResponseMsg provisionDeviceResponseMsg = 4;
  GetSnmpDevicesResponseMsg snmpDevicesResponseMsg = 5;
  LwM2MResponseMsg lwM2MResponseMsg = 6;
<<<<<<< HEAD
  GetResourcesResponseMsg resourcesResponseMsg = 7;
  GetDeviceResponseMsg deviceResponseMsg = 8;
  GetDeviceCredentialsResponseMsg deviceCredentialsResponseMsg = 9;
=======
  GetResourceResponseMsg resourceResponseMsg = 7;
>>>>>>> 367be124
}

/* Messages that are handled by ThingsBoard Core Service */
message ToCoreMsg {
  TransportToDeviceActorMsg toDeviceActorMsg = 1;
  DeviceStateServiceMsgProto deviceStateServiceMsg = 2;
  SubscriptionMgrMsgProto toSubscriptionMgrMsg = 3;
  bytes toDeviceActorNotificationMsg = 4;
}

/* High priority messages with low latency are handled by ThingsBoard Core Service separately */
message ToCoreNotificationMsg {
  LocalSubscriptionServiceMsgProto toLocalSubscriptionServiceMsg = 1;
  FromDeviceRPCResponseProto fromDeviceRpcResponse = 2;
  bytes componentLifecycleMsg = 3;
}

/* Messages that are handled by ThingsBoard RuleEngine Service */
message ToRuleEngineMsg {
  int64 tenantIdMSB = 1;
  int64 tenantIdLSB = 2;
  bytes tbMsg = 3;
  repeated string relationTypes = 4;
  string failureMessage = 5;
}

message ToRuleEngineNotificationMsg {
  bytes componentLifecycleMsg = 1;
  FromDeviceRPCResponseProto fromDeviceRpcResponse = 2;
}

/* Messages that are handled by ThingsBoard Transport Service */
message ToTransportMsg {
  int64 sessionIdMSB = 1;
  int64 sessionIdLSB = 2;
  SessionCloseNotificationProto sessionCloseNotification = 3;
  GetAttributeResponseMsg getAttributesResponse = 4;
  AttributeUpdateNotificationMsg attributeUpdateNotification = 5;
  ToDeviceRpcRequestMsg toDeviceRequest = 6;
  ToServerRpcResponseMsg toServerResponse = 7;
  EntityUpdateMsg entityUpdateMsg = 8;
  EntityDeleteMsg entityDeleteMsg = 9;
  ProvisionDeviceResponseMsg provisionResponse = 10;
  ToTransportUpdateCredentialsProto toTransportUpdateCredentialsNotification = 11;
  ResourceUpdateMsg resourceUpdateMsg = 12;
  ResourceDeleteMsg resourceDeleteMsg = 13;
}

message UsageStatsKVProto{
  string key = 1;
  int64 value = 2;
}

message ToUsageStatsServiceMsg {
  int64 tenantIdMSB = 1;
  int64 tenantIdLSB = 2;
  int64 entityIdMSB = 3;
  int64 entityIdLSB = 4;
  repeated UsageStatsKVProto values = 5;
}<|MERGE_RESOLUTION|>--- conflicted
+++ resolved
@@ -580,14 +580,10 @@
   ValidateBasicMqttCredRequestMsg validateBasicMqttCredRequestMsg = 6;
   ProvisionDeviceRequestMsg provisionDeviceRequestMsg = 7;
   ValidateDeviceLwM2MCredentialsRequestMsg validateDeviceLwM2MCredentialsRequestMsg = 8;
-<<<<<<< HEAD
-  GetResourcesRequestMsg resourcesRequestMsg = 9;
+  GetResourceRequestMsg resourceRequestMsg = 9;
   GetSnmpDevicesRequestMsg snmpDevicesRequestMsg = 10;
   GetDeviceRequestMsg deviceRequestMsg = 11;
   GetDeviceCredentialsRequestMsg deviceCredentialsRequestMsg = 12;
-=======
-  GetResourceRequestMsg resourceRequestMsg = 9;
->>>>>>> 367be124
 }
 
 /* Response from ThingsBoard Core Service to Transport Service */
@@ -598,13 +594,9 @@
   ProvisionDeviceResponseMsg provisionDeviceResponseMsg = 4;
   GetSnmpDevicesResponseMsg snmpDevicesResponseMsg = 5;
   LwM2MResponseMsg lwM2MResponseMsg = 6;
-<<<<<<< HEAD
-  GetResourcesResponseMsg resourcesResponseMsg = 7;
+  GetResourceResponseMsg resourceResponseMsg = 7;
   GetDeviceResponseMsg deviceResponseMsg = 8;
   GetDeviceCredentialsResponseMsg deviceCredentialsResponseMsg = 9;
-=======
-  GetResourceResponseMsg resourceResponseMsg = 7;
->>>>>>> 367be124
 }
 
 /* Messages that are handled by ThingsBoard Core Service */
