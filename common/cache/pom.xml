--- conflicted
+++ resolved
@@ -79,14 +79,11 @@
         <dependency>
             <groupId>org.springframework.boot</groupId>
             <artifactId>spring-boot-starter-test</artifactId>
-<<<<<<< HEAD
             <scope>test</scope>
         </dependency>
         <dependency>
             <groupId>org.junit.vintage</groupId>
             <artifactId>junit-vintage-engine</artifactId>
-=======
->>>>>>> 193c0ce6
             <scope>test</scope>
         </dependency>
         <dependency>
