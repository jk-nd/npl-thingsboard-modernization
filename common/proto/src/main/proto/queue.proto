--- conflicted
+++ resolved
@@ -58,12 +58,9 @@
   OAUTH2_CLIENT         = 35;
   DOMAIN                = 36;
   MOBILE_APP            = 37;
-<<<<<<< HEAD
-  CALCULATED_FIELD      = 38;
-  CALCULATED_FIELD_LINK = 39;
-=======
   MOBILE_APP_BUNDLE     = 38;
->>>>>>> c6a31a1c
+  CALCULATED_FIELD      = 39;
+  CALCULATED_FIELD_LINK = 40;
 }
 
 /**
