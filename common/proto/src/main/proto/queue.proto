--- conflicted
+++ resolved
@@ -814,12 +814,6 @@
   int64 version = 3;
 }
 
-<<<<<<< HEAD
-message TsRollingArgumentEntryProto {
-  TsValueListProto records = 1;
-  int32 limit = 2;
-  int64 timeWindow = 3;
-=======
 message TsDoubleValProto {
   int64  ts    = 1;
   double value = 2;
@@ -827,8 +821,9 @@
 
 message TsRollingArgumentProto {
   string key = 1;
-  repeated TsDoubleValProto tsValue = 2;
->>>>>>> d7412edc
+  int32 limit = 2;
+  int64 timeWindow = 3;
+  repeated TsDoubleValProto tsValue = 4;
 }
 
 message CalculatedFieldStateProto {
@@ -836,11 +831,7 @@
   // int32 version = 2;
   string type = 3;
   repeated SingleValueArgumentProto singleValueArguments = 4;
-<<<<<<< HEAD
-  repeated TsRollingArgumentEntryProto rollingValueArguments = 5;
-=======
   repeated TsRollingArgumentProto rollingValueArguments = 5;
->>>>>>> d7412edc
 }
 
 //Used to report session state to tb-Service and persist this state in the cache on the tb-Service level.
