--- conflicted
+++ resolved
@@ -1261,13 +1261,10 @@
   SubscriptionMgrMsgProto toSubscriptionMgrMsg = 10;
   NotificationRuleProcessorMsg notificationRuleProcessorMsg = 11;
   ComponentLifecycleMsgProto componentLifecycle = 12;
-<<<<<<< HEAD
   CoreStartupMsg coreStartupMsg = 13;
-=======
-  EdgeEventUpdateMsgProto edgeEventUpdate = 13;
-  ToEdgeSyncRequestMsgProto toEdgeSyncRequest = 14;
-  FromEdgeSyncResponseMsgProto fromEdgeSyncResponse = 15;
->>>>>>> c6be73d7
+  EdgeEventUpdateMsgProto edgeEventUpdate = 14;
+  ToEdgeSyncRequestMsgProto toEdgeSyncRequest = 15;
+  FromEdgeSyncResponseMsgProto fromEdgeSyncResponse = 16;
 }
 
 /* Messages that are handled by ThingsBoard RuleEngine Service */
