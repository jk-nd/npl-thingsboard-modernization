--- conflicted
+++ resolved
@@ -1134,11 +1134,8 @@
   bytes fromEdgeSyncResponseMsg = 9;
   SubscriptionMgrMsgProto toSubscriptionMgrMsg = 10;
   NotificationRuleProcessorMsg notificationRuleProcessorMsg = 11;
-<<<<<<< HEAD
-  CoreStartupMsg coreStartupMsg = 12;
-=======
   ComponentLifecycleMsgProto componentLifecycle = 12;
->>>>>>> 9d6ed791
+  CoreStartupMsg coreStartupMsg = 13;
 }
 
 /* Messages that are handled by ThingsBoard RuleEngine Service */
