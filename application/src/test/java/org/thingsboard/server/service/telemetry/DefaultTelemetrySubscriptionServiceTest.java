/**
 * Copyright © 2016-2025 The Thingsboard Authors
 *
 * Licensed under the Apache License, Version 2.0 (the "License");
 * you may not use this file except in compliance with the License.
 * You may obtain a copy of the License at
 *
 *     http://www.apache.org/licenses/LICENSE-2.0
 *
 * Unless required by applicable law or agreed to in writing, software
 * distributed under the License is distributed on an "AS IS" BASIS,
 * WITHOUT WARRANTIES OR CONDITIONS OF ANY KIND, either express or implied.
 * See the License for the specific language governing permissions and
 * limitations under the License.
 */
package org.thingsboard.server.service.telemetry;

import com.google.common.util.concurrent.FutureCallback;
import com.google.common.util.concurrent.MoreExecutors;
import com.google.common.util.concurrent.SettableFuture;
import org.junit.jupiter.api.AfterEach;
import org.junit.jupiter.api.BeforeEach;
import org.junit.jupiter.api.Test;
import org.junit.jupiter.api.extension.ExtendWith;
import org.junit.jupiter.params.ParameterizedTest;
import org.junit.jupiter.params.provider.Arguments;
import org.junit.jupiter.params.provider.EnumSource;
import org.junit.jupiter.params.provider.MethodSource;
import org.mockito.Mock;
import org.mockito.junit.jupiter.MockitoExtension;
import org.springframework.test.util.ReflectionTestUtils;
import org.thingsboard.rule.engine.api.AttributesDeleteRequest;
import org.thingsboard.rule.engine.api.AttributesSaveRequest;
import org.thingsboard.rule.engine.api.TimeseriesSaveRequest;
import org.thingsboard.server.cluster.TbClusterService;
import org.thingsboard.server.common.data.ApiUsageRecordKey;
import org.thingsboard.server.common.data.ApiUsageState;
import org.thingsboard.server.common.data.ApiUsageStateValue;
import org.thingsboard.server.common.data.AttributeScope;
import org.thingsboard.server.common.data.EntityType;
import org.thingsboard.server.common.data.EntityView;
import org.thingsboard.server.common.data.id.ApiUsageStateId;
import org.thingsboard.server.common.data.id.CustomerId;
import org.thingsboard.server.common.data.id.DeviceId;
import org.thingsboard.server.common.data.id.EntityId;
import org.thingsboard.server.common.data.id.EntityIdFactory;
import org.thingsboard.server.common.data.id.EntityViewId;
import org.thingsboard.server.common.data.id.TenantId;
import org.thingsboard.server.common.data.kv.AttributeKvEntry;
import org.thingsboard.server.common.data.kv.BaseAttributeKvEntry;
import org.thingsboard.server.common.data.kv.BasicTsKvEntry;
import org.thingsboard.server.common.data.kv.DoubleDataEntry;
import org.thingsboard.server.common.data.kv.KvEntry;
import org.thingsboard.server.common.data.kv.StringDataEntry;
import org.thingsboard.server.common.data.kv.TimeseriesSaveResult;
import org.thingsboard.server.common.data.kv.TsKvEntry;
import org.thingsboard.server.common.data.objects.AttributesEntityView;
import org.thingsboard.server.common.data.objects.TelemetryEntityView;
import org.thingsboard.server.common.msg.queue.ServiceType;
import org.thingsboard.server.common.msg.queue.TbCallback;
import org.thingsboard.server.common.msg.queue.TopicPartitionInfo;
import org.thingsboard.server.common.msg.rule.engine.DeviceAttributesEventNotificationMsg;
import org.thingsboard.server.common.stats.TbApiUsageReportClient;
import org.thingsboard.server.dao.attributes.AttributesService;
import org.thingsboard.server.dao.timeseries.TimeseriesService;
import org.thingsboard.server.queue.discovery.PartitionService;
import org.thingsboard.server.queue.discovery.QueueKey;
import org.thingsboard.server.queue.discovery.event.PartitionChangeEvent;
import org.thingsboard.server.service.apiusage.TbApiUsageStateService;
import org.thingsboard.server.service.cf.CalculatedFieldQueueService;
import org.thingsboard.server.service.entitiy.entityview.TbEntityViewService;
import org.thingsboard.server.service.subscription.SubscriptionManagerService;

import java.time.Duration;
import java.util.Collections;
import java.util.List;
import java.util.Map;
import java.util.Optional;
import java.util.Set;
import java.util.UUID;
import java.util.concurrent.ExecutionException;
import java.util.concurrent.ExecutorService;
import java.util.stream.LongStream;
import java.util.stream.Stream;

import static com.google.common.util.concurrent.Futures.immediateFailedFuture;
import static com.google.common.util.concurrent.Futures.immediateFuture;
import static org.assertj.core.api.Assertions.assertThat;
import static org.assertj.core.api.Assertions.assertThatThrownBy;
import static org.mockito.ArgumentMatchers.any;
import static org.mockito.ArgumentMatchers.eq;
import static org.mockito.ArgumentMatchers.isNull;
import static org.mockito.BDDMockito.given;
import static org.mockito.BDDMockito.then;
import static org.mockito.Mockito.lenient;
import static org.mockito.Mockito.never;

@ExtendWith(MockitoExtension.class)
class DefaultTelemetrySubscriptionServiceTest {

    final TenantId tenantId = TenantId.fromUUID(UUID.fromString("a00ec470-c6b4-11ef-8c88-63b5533fb5bc"));
    final CustomerId customerId = new CustomerId(UUID.fromString("7bdc9750-c775-11ef-8e03-ff69ed8da327"));
    final EntityId entityId = DeviceId.fromString("cc51e450-53e1-11ee-883e-e56b48fd2088");

    final long sampleTtl = 10_000L;

    final List<TsKvEntry> sampleTimeseries = List.of(
            new BasicTsKvEntry(100L, new DoubleDataEntry("temperature", 65.2)),
            new BasicTsKvEntry(100L, new DoubleDataEntry("humidity", 33.1))
    );

    ApiUsageState apiUsageState;

    final TopicPartitionInfo tpi = TopicPartitionInfo.builder()
            .tenantId(tenantId)
            .myPartition(true)
            .build();

    ExecutorService wsCallBackExecutor;
    ExecutorService tsCallBackExecutor;

    @Mock
    TbClusterService clusterService;
    @Mock
    PartitionService partitionService;
    @Mock
    SubscriptionManagerService subscriptionManagerService;
    @Mock
    AttributesService attrService;
    @Mock
    TimeseriesService tsService;
    @Mock
    TbEntityViewService tbEntityViewService;
    @Mock
    TbApiUsageReportClient apiUsageClient;
    @Mock
    TbApiUsageStateService apiUsageStateService;
    @Mock
    CalculatedFieldQueueService calculatedFieldQueueService;

    DefaultTelemetrySubscriptionService telemetryService;

    @BeforeEach
    void setup() {
        telemetryService = new DefaultTelemetrySubscriptionService(attrService, tsService, tbEntityViewService, apiUsageClient, apiUsageStateService, calculatedFieldQueueService);
        ReflectionTestUtils.setField(telemetryService, "clusterService", clusterService);
        ReflectionTestUtils.setField(telemetryService, "partitionService", partitionService);
        ReflectionTestUtils.setField(telemetryService, "subscriptionManagerService", Optional.of(subscriptionManagerService));

        wsCallBackExecutor = MoreExecutors.newDirectExecutorService();
        ReflectionTestUtils.setField(telemetryService, "wsCallBackExecutor", wsCallBackExecutor);

        tsCallBackExecutor = MoreExecutors.newDirectExecutorService();
        ReflectionTestUtils.setField(telemetryService, "tsCallBackExecutor", tsCallBackExecutor);

        apiUsageState = new ApiUsageState();
        apiUsageState.setDbStorageState(ApiUsageStateValue.ENABLED);
        lenient().when(apiUsageStateService.getApiUsageState(tenantId)).thenReturn(apiUsageState);

        lenient().when(partitionService.resolve(ServiceType.TB_CORE, tenantId, entityId)).thenReturn(tpi);

        lenient().when(tsService.save(tenantId, entityId, sampleTimeseries, sampleTtl)).thenReturn(immediateFuture(TimeseriesSaveResult.of(sampleTimeseries.size(), listOfNNumbers(sampleTimeseries.size()))));
        lenient().when(tsService.saveWithoutLatest(tenantId, entityId, sampleTimeseries, sampleTtl)).thenReturn(immediateFuture(TimeseriesSaveResult.of(sampleTimeseries.size(), null)));
        lenient().when(tsService.saveLatest(tenantId, entityId, sampleTimeseries)).thenReturn(immediateFuture(TimeseriesSaveResult.of(sampleTimeseries.size(), listOfNNumbers(sampleTimeseries.size()))));

        // mock no entity views
        lenient().when(tbEntityViewService.findEntityViewsByTenantIdAndEntityIdAsync(tenantId, entityId)).thenReturn(immediateFuture(Collections.emptyList()));

        // mock that calls to CF queue service are always successful
        lenient().doAnswer(inv -> {
            FutureCallback<Void> callback = inv.getArgument(2);
            callback.onSuccess(null);
            return null;
        }).when(calculatedFieldQueueService).pushRequestToQueue(any(TimeseriesSaveRequest.class), any(), any());

        // send partition change event so currentPartitions set is populated
        telemetryService.onTbApplicationEvent(new PartitionChangeEvent(this, ServiceType.TB_CORE, Map.of(new QueueKey(ServiceType.TB_CORE), Set.of(tpi)), Collections.emptyMap()));
    }

    @AfterEach
    void cleanup() {
        wsCallBackExecutor.shutdownNow();
        tsCallBackExecutor.shutdownNow();
    }

    /* --- Save time series API --- */

    @Test
    void shouldThrowErrorWhenTryingToSaveTimeseriesForApiUsageState() {
        // GIVEN
        var request = TimeseriesSaveRequest.builder()
                .tenantId(tenantId)
                .customerId(customerId)
                .entityId(new ApiUsageStateId(UUID.randomUUID()))
                .entries(sampleTelemetry)
                .strategy(TimeseriesSaveRequest.Strategy.PROCESS_ALL)
                .build();

        // WHEN
        assertThatThrownBy(() -> telemetryService.saveTimeseries(request))
                .isInstanceOf(RuntimeException.class)
                .hasMessage("Can't update API Usage State!");

        // THEN
        then(tsService).shouldHaveNoInteractions();
    }

    @Test
    void shouldReportStorageDataPointsApiUsageWhenTimeSeriesIsSaved() {
        // GIVEN
        var request = TimeseriesSaveRequest.builder()
                .tenantId(tenantId)
                .customerId(customerId)
                .entityId(entityId)
                .entries(sampleTimeseries)
                .ttl(sampleTtl)
                .strategy(new TimeseriesSaveRequest.Strategy(true, false, false, false))
                .build();

        // WHEN
        telemetryService.saveTimeseries(request);

        // THEN
        then(apiUsageClient).should().report(tenantId, customerId, ApiUsageRecordKey.STORAGE_DP_COUNT, sampleTimeseries.size());
    }

    @Test
    void shouldNotReportStorageDataPointsApiUsageWhenTimeSeriesIsNotSaved() {
        // GIVEN
        var request = TimeseriesSaveRequest.builder()
                .tenantId(tenantId)
                .customerId(customerId)
                .entityId(entityId)
                .entries(sampleTimeseries)
                .ttl(sampleTtl)
                .strategy(TimeseriesSaveRequest.Strategy.LATEST_AND_WS)
                .build();

        // WHEN
        telemetryService.saveTimeseries(request);

        // THEN
        then(apiUsageClient).shouldHaveNoInteractions();
    }

    @Test
    void shouldThrowStorageDisabledWhenTimeSeriesIsSavedAndStorageIsDisabled() {
        // GIVEN
        apiUsageState.setDbStorageState(ApiUsageStateValue.DISABLED);

        SettableFuture<Void> future = SettableFuture.create();
        var request = TimeseriesSaveRequest.builder()
                .tenantId(tenantId)
                .customerId(customerId)
                .entityId(entityId)
                .entries(sampleTimeseries)
                .ttl(sampleTtl)
                .strategy(TimeseriesSaveRequest.Strategy.PROCESS_ALL)
                .future(future)
                .build();

        // WHEN
        telemetryService.saveTimeseries(request);

        // THEN
        assertThat(future).failsWithin(Duration.ofSeconds(5))
                .withThrowableOfType(ExecutionException.class)
                .withCauseInstanceOf(RuntimeException.class)
                .withMessageContaining("DB storage writes are disabled due to API limits!");
    }

    @Test
    void shouldNotThrowStorageDisabledWhenTimeSeriesIsNotSavedAndStorageIsDisabled() {
        // GIVEN
        apiUsageState.setDbStorageState(ApiUsageStateValue.DISABLED);

        SettableFuture<Void> future = SettableFuture.create();
        var request = TimeseriesSaveRequest.builder()
                .tenantId(tenantId)
                .customerId(customerId)
                .entityId(entityId)
                .entries(sampleTimeseries)
                .ttl(sampleTtl)
                .strategy(TimeseriesSaveRequest.Strategy.LATEST_AND_WS)
                .future(future)
                .build();

        // WHEN
        telemetryService.saveTimeseries(request);

        // THEN
        assertThat(future).succeedsWithin(Duration.ofSeconds(5));
    }

    @Test
    void shouldCopyLatestToEntityViewWhenLatestIsSavedOnMainEntity() {
        // GIVEN
        var entityView = new EntityView(new EntityViewId(UUID.randomUUID()));
        entityView.setTenantId(tenantId);
        entityView.setCustomerId(customerId);
        entityView.setEntityId(entityId);
        entityView.setKeys(new TelemetryEntityView(sampleTimeseries.stream().map(KvEntry::getKey).toList(), new AttributesEntityView()));

        // mock that there is one entity view
        given(tbEntityViewService.findEntityViewsByTenantIdAndEntityIdAsync(tenantId, entityId)).willReturn(immediateFuture(List.of(entityView)));
        // mock that save latest call for entity view is successful
        given(tsService.saveLatest(tenantId, entityView.getId(), sampleTimeseries)).willReturn(immediateFuture(TimeseriesSaveResult.of(sampleTimeseries.size(), listOfNNumbers(sampleTimeseries.size()))));
        // mock TPI for entity view
        given(partitionService.resolve(ServiceType.TB_CORE, tenantId, entityView.getId())).willReturn(tpi);

        var request = TimeseriesSaveRequest.builder()
                .tenantId(tenantId)
                .customerId(customerId)
                .entityId(entityId)
                .entries(sampleTimeseries)
                .ttl(sampleTtl)
                .strategy(new TimeseriesSaveRequest.Strategy(false, true, false, false))
                .build();

        // WHEN
        telemetryService.saveTimeseries(request);

        // THEN
        // should save latest to both the main entity and it's entity view
        then(tsService).should().saveLatest(tenantId, entityId, sampleTimeseries);
        then(tsService).should().saveLatest(tenantId, entityView.getId(), sampleTimeseries);
        then(tsService).shouldHaveNoMoreInteractions();

        // should send WS update only for entity view (WS update for the main entity is disabled in the save request)
        then(subscriptionManagerService).should().onTimeSeriesUpdate(tenantId, entityView.getId(), sampleTimeseries, TbCallback.EMPTY);
        then(subscriptionManagerService).shouldHaveNoMoreInteractions();
    }

    @Test
    void shouldNotCopyLatestToEntityViewWhenLatestIsNotSavedOnMainEntity() {
        // GIVEN
        var request = TimeseriesSaveRequest.builder()
                .tenantId(tenantId)
                .customerId(customerId)
                .entityId(entityId)
                .entries(sampleTimeseries)
                .ttl(sampleTtl)
                .strategy(new TimeseriesSaveRequest.Strategy(true, false, false, false))
                .build();

        // WHEN
        telemetryService.saveTimeseries(request);

        // THEN
        // should save only time series for the main entity
        then(tsService).should().saveWithoutLatest(tenantId, entityId, sampleTimeseries, sampleTtl);
        then(tsService).shouldHaveNoMoreInteractions();

        // should not send any WS updates
        then(subscriptionManagerService).shouldHaveNoInteractions();
    }

    @ParameterizedTest
    @MethodSource("allCombinationsOfFourBooleans")
    void shouldCallCorrectSaveTimeseriesApiBasedOnBooleanFlagsInTheSaveRequest(boolean saveTimeseries, boolean saveLatest, boolean sendWsUpdate, boolean processCalculatedFields) {
        // GIVEN
        var request = TimeseriesSaveRequest.builder()
                .tenantId(tenantId)
                .customerId(customerId)
                .entityId(entityId)
                .entries(sampleTimeseries)
                .ttl(sampleTtl)
                .strategy(new TimeseriesSaveRequest.Strategy(saveTimeseries, saveLatest, sendWsUpdate, processCalculatedFields))
                .build();

        // WHEN
        telemetryService.saveTimeseries(request);

        // THEN
        if (saveTimeseries && saveLatest) {
            then(tsService).should().save(tenantId, entityId, sampleTimeseries, sampleTtl);
        } else if (saveLatest) {
            then(tsService).should().saveLatest(tenantId, entityId, sampleTimeseries);
        } else if (saveTimeseries) {
            then(tsService).should().saveWithoutLatest(tenantId, entityId, sampleTimeseries, sampleTtl);
        }

        if (processCalculatedFields) {
            then(calculatedFieldQueueService).should().pushRequestToQueue(eq(request), any(), eq(request.getCallback()));
        }

        then(tsService).shouldHaveNoMoreInteractions();

        if (sendWsUpdate) {
            then(subscriptionManagerService).should().onTimeSeriesUpdate(tenantId, entityId, sampleTimeseries, TbCallback.EMPTY);
        } else {
            then(subscriptionManagerService).shouldHaveNoInteractions();
        }
    }

    private static Stream<Arguments> allCombinationsOfFourBooleans() {
        return Stream.of(
                Arguments.of(true, true, true, true),
                Arguments.of(true, true, true, false),
                Arguments.of(true, true, false, true),
                Arguments.of(true, true, false, false),
                Arguments.of(true, false, true, true),
                Arguments.of(true, false, true, false),
                Arguments.of(true, false, false, true),
                Arguments.of(true, false, false, false),
                Arguments.of(false, true, true, true),
                Arguments.of(false, true, true, false),
                Arguments.of(false, true, false, true),
                Arguments.of(false, true, false, false),
                Arguments.of(false, false, true, true),
                Arguments.of(false, false, true, false),
                Arguments.of(false, false, false, true),
                Arguments.of(false, false, false, false)
        );
    }

<<<<<<< HEAD
    @ParameterizedTest
    @MethodSource("allCombinationsOfThreeBooleans")
    void shouldCallCorrectSaveAttributesApiBasedOnBooleanFlagsInTheSaveRequest(boolean saveAttributes, boolean sendWsUpdate, boolean processCalculatedFields) {
        // GIVEN
        var request = AttributesSaveRequest.builder()
                .tenantId(tenantId)
                .entityId(entityId)
                .scope(AttributeScope.SERVER_SCOPE)
                .entry(new DoubleDataEntry("temperature", 65.2))
                .notifyDevice(false)
                .strategy(new AttributesSaveRequest.Strategy(saveAttributes, sendWsUpdate, processCalculatedFields))
                .build();

        lenient().when(attrService.save(tenantId, entityId, request.getScope(), request.getEntries())).thenReturn(immediateFuture(listOfNNumbers(request.getEntries().size())));

        // WHEN
        telemetryService.saveAttributes(request);

        // THEN
        if (saveAttributes) {
            then(attrService).should().save(tenantId, entityId, request.getScope(), request.getEntries());
        } else {
            then(attrService).shouldHaveNoInteractions();
        }

        if (processCalculatedFields) {
            then(calculatedFieldQueueService).should().pushRequestToQueue(eq(request), any(), eq(request.getCallback()));
        }

        if (sendWsUpdate) {
            then(subscriptionManagerService).should().onAttributesUpdate(tenantId, entityId, request.getScope().name(), request.getEntries(), TbCallback.EMPTY);
        } else {
            then(subscriptionManagerService).shouldHaveNoInteractions();
        }
    }

    static Stream<Arguments> allCombinationsOfThreeBooleans() {
        return Stream.of(
                Arguments.of(true, true, true),
                Arguments.of(true, true, false),
                Arguments.of(true, false, true),
                Arguments.of(true, false, false),
                Arguments.of(false, true, true),
                Arguments.of(false, true, false),
                Arguments.of(false, false, true),
                Arguments.of(false, false, false)
        );
    }

    @Test
    void shouldThrowErrorWhenTryingToSaveAttributesForApiUsageState() {
        // GIVEN
        var request = AttributesSaveRequest.builder()
                .tenantId(tenantId)
                .entityId(new ApiUsageStateId(UUID.randomUUID()))
                .scope(AttributeScope.SHARED_SCOPE)
                .entry(new DoubleDataEntry("temperature", 65.2))
                .notifyDevice(true)
                .strategy(new AttributesSaveRequest.Strategy(true, false, false))
                .build();

        // WHEN
        assertThatThrownBy(() -> telemetryService.saveAttributes(request))
                .isInstanceOf(RuntimeException.class)
                .hasMessage("Can't update API Usage State!");

        // THEN
        then(attrService).shouldHaveNoInteractions();
    }

    @Test
    void shouldSendAttributesUpdateNotificationWhenDeviceSharedAttributesAreSavedAndNotifyDeviceIsTrue() {
        // GIVEN
        var deviceId = DeviceId.fromString("cc51e450-53e1-11ee-883e-e56b48fd2088");
        List<AttributeKvEntry> entries = List.of(
                new BaseAttributeKvEntry(123L, new DoubleDataEntry("shared1", 65.2)),
                new BaseAttributeKvEntry(456L, new StringDataEntry("shared2", "test"))
        );

        var request = AttributesSaveRequest.builder()
                .tenantId(tenantId)
                .entityId(deviceId)
                .scope(AttributeScope.SHARED_SCOPE)
                .entries(entries)
                .notifyDevice(true)
                .strategy(new AttributesSaveRequest.Strategy(true, false, false))
                .build();

        given(attrService.save(tenantId, deviceId, request.getScope(), entries)).willReturn(immediateFuture(listOfNNumbers(entries.size())));

        // WHEN
        telemetryService.saveAttributes(request);

        // THEN
        var expectedAttributesUpdateMsg = DeviceAttributesEventNotificationMsg.onUpdate(tenantId, deviceId, "SHARED_SCOPE", entries);

        then(clusterService).should().pushMsgToCore(eq(expectedAttributesUpdateMsg), isNull());
    }

    @ParameterizedTest
    @EnumSource(
            value = EntityType.class,
            names = {"DEVICE", "API_USAGE_STATE"}, // API usage state excluded due to coverage in another test
            mode = EnumSource.Mode.EXCLUDE
    )
    void shouldNotSendAttributesUpdateNotificationWhenEntityIsNotDevice(EntityType entityType) {
        // GIVEN
        var nonDeviceId = EntityIdFactory.getByTypeAndUuid(entityType, "cc51e450-53e1-11ee-883e-e56b48fd2088");
        List<AttributeKvEntry> entries = List.of(
                new BaseAttributeKvEntry(123L, new DoubleDataEntry("shared1", 65.2)),
                new BaseAttributeKvEntry(456L, new StringDataEntry("shared2", "test"))
        );

        var request = AttributesSaveRequest.builder()
                .tenantId(tenantId)
                .entityId(nonDeviceId)
                .scope(AttributeScope.SHARED_SCOPE)
                .entries(entries)
                .notifyDevice(true)
                .strategy(new AttributesSaveRequest.Strategy(true, false, false))
                .build();

        given(attrService.save(tenantId, nonDeviceId, request.getScope(), entries)).willReturn(immediateFuture(listOfNNumbers(entries.size())));

        // WHEN
        telemetryService.saveAttributes(request);

        // THEN
        then(clusterService).should(never()).pushMsgToCore(any(), any());
    }

    @ParameterizedTest
    @EnumSource(
            value = AttributeScope.class,
            names = "SHARED_SCOPE",
            mode = EnumSource.Mode.EXCLUDE
    )
    void shouldNotSendAttributesUpdateNotificationWhenAttributesAreNotShared(AttributeScope notSharedScope) {
        // GIVEN
        var deviceId = DeviceId.fromString("cc51e450-53e1-11ee-883e-e56b48fd2088");
        List<AttributeKvEntry> entries = List.of(
                new BaseAttributeKvEntry(123L, new DoubleDataEntry("shared1", 65.2)),
                new BaseAttributeKvEntry(456L, new StringDataEntry("shared2", "test"))
        );

        var request = AttributesSaveRequest.builder()
                .tenantId(tenantId)
                .entityId(deviceId)
                .scope(notSharedScope)
                .entries(entries)
                .notifyDevice(true)
                .strategy(new AttributesSaveRequest.Strategy(true, false, false))
                .build();

        given(attrService.save(tenantId, deviceId, request.getScope(), entries)).willReturn(immediateFuture(listOfNNumbers(entries.size())));

        // WHEN
        telemetryService.saveAttributes(request);

        // THEN
        then(clusterService).should(never()).pushMsgToCore(any(), any());
    }

    @Test
    void shouldNotSendAttributesUpdateNotificationWhenNotifyDeviceIsFalse() {
        // GIVEN
        var deviceId = DeviceId.fromString("cc51e450-53e1-11ee-883e-e56b48fd2088");
        List<AttributeKvEntry> entries = List.of(
                new BaseAttributeKvEntry(123L, new DoubleDataEntry("shared1", 65.2)),
                new BaseAttributeKvEntry(456L, new StringDataEntry("shared2", "test"))
        );

        var request = AttributesSaveRequest.builder()
                .tenantId(tenantId)
                .entityId(deviceId)
                .scope(AttributeScope.SHARED_SCOPE)
                .entries(entries)
                .notifyDevice(false)
                .strategy(new AttributesSaveRequest.Strategy(true, false, false))
                .build();

        given(attrService.save(tenantId, deviceId, request.getScope(), entries)).willReturn(immediateFuture(listOfNNumbers(entries.size())));

        // WHEN
        telemetryService.saveAttributes(request);

        // THEN
        then(clusterService).should(never()).pushMsgToCore(any(), any());
    }

    @Test
    void shouldNotSendAttributesUpdateNotificationWhenAttributesSaveWasSkipped() {
        // GIVEN
        var deviceId = DeviceId.fromString("cc51e450-53e1-11ee-883e-e56b48fd2088");
        List<AttributeKvEntry> entries = List.of(
                new BaseAttributeKvEntry(123L, new DoubleDataEntry("shared1", 65.2)),
                new BaseAttributeKvEntry(456L, new StringDataEntry("shared2", "test"))
        );

        var request = AttributesSaveRequest.builder()
                .tenantId(tenantId)
                .entityId(deviceId)
                .scope(AttributeScope.SHARED_SCOPE)
                .entries(entries)
                .notifyDevice(true)
                .strategy(new AttributesSaveRequest.Strategy(false, false, false))
                .build();

        // WHEN
        telemetryService.saveAttributes(request);

        // THEN
        then(clusterService).should(never()).pushMsgToCore(any(), any());
    }

    @Test
    void shouldNotSendAttributesUpdateNotificationWhenAttributesSaveFailed() {
        // GIVEN
        var deviceId = DeviceId.fromString("cc51e450-53e1-11ee-883e-e56b48fd2088");
        List<AttributeKvEntry> entries = List.of(
                new BaseAttributeKvEntry(123L, new DoubleDataEntry("shared1", 65.2)),
                new BaseAttributeKvEntry(456L, new StringDataEntry("shared2", "test"))
        );

        var request = AttributesSaveRequest.builder()
                .tenantId(tenantId)
                .entityId(deviceId)
                .scope(AttributeScope.SHARED_SCOPE)
                .entries(entries)
                .notifyDevice(true)
                .strategy(new AttributesSaveRequest.Strategy(true, false, false))
                .build();

        given(attrService.save(tenantId, deviceId, request.getScope(), entries)).willReturn(immediateFailedFuture(new RuntimeException("failed to save")));

        // WHEN
        telemetryService.saveAttributes(request);

        // THEN
        then(clusterService).should(never()).pushMsgToCore(any(), any());
    }

    /* --- Delete attributes API --- */

    @Test
    void shouldThrowErrorWhenTryingToDeleteAttributesForApiUsageState() {
        // GIVEN
        var request = AttributesDeleteRequest.builder()
                .tenantId(tenantId)
                .entityId(new ApiUsageStateId(UUID.randomUUID()))
                .scope(AttributeScope.SHARED_SCOPE)
                .keys(List.of("attributeKeyToDelete1", "attributeKeyToDelete2"))
                .notifyDevice(true)
                .build();

        // WHEN
        assertThatThrownBy(() -> telemetryService.deleteAttributes(request))
                .isInstanceOf(RuntimeException.class)
                .hasMessage("Can't update API Usage State!");

        // THEN
        then(attrService).shouldHaveNoInteractions();
    }

    @Test
    void shouldSendAttributesDeletedNotificationWhenDeviceSharedAttributesAreDeletedAndNotifyDeviceIsTrue() {
        // GIVEN
        var deviceId = DeviceId.fromString("cc51e450-53e1-11ee-883e-e56b48fd2088");
        List<String> keys = List.of("attributeKeyToDelete1", "attributeKeyToDelete2");

        var request = AttributesDeleteRequest.builder()
                .tenantId(tenantId)
                .entityId(deviceId)
                .scope(AttributeScope.SHARED_SCOPE)
                .keys(keys)
                .notifyDevice(true)
                .build();

        given(attrService.removeAll(tenantId, deviceId, request.getScope(), keys)).willReturn(immediateFuture(keys));

        // WHEN
        telemetryService.deleteAttributes(request);

        // THEN
        var expectedAttributesDeletedMsg = DeviceAttributesEventNotificationMsg.onDelete(tenantId, deviceId, "SHARED_SCOPE", List.of("attributeKeyToDelete1", "attributeKeyToDelete2"));

        then(clusterService).should().pushMsgToCore(eq(expectedAttributesDeletedMsg), isNull());
    }

    @ParameterizedTest
    @EnumSource(
            value = EntityType.class,
            names = {"DEVICE", "API_USAGE_STATE"}, // API usage state excluded due to coverage in another test
            mode = EnumSource.Mode.EXCLUDE
    )
    void shouldNotSendAttributesDeletedNotificationWhenEntityIsNotDevice(EntityType entityType) {
        // GIVEN
        var nonDeviceId = EntityIdFactory.getByTypeAndUuid(entityType, "cc51e450-53e1-11ee-883e-e56b48fd2088");
        List<String> keys = List.of("attributeKeyToDelete1", "attributeKeyToDelete2");

        var request = AttributesDeleteRequest.builder()
                .tenantId(tenantId)
                .entityId(nonDeviceId)
                .scope(AttributeScope.SHARED_SCOPE)
                .keys(keys)
                .notifyDevice(true)
                .build();

        given(attrService.removeAll(tenantId, nonDeviceId, request.getScope(), keys)).willReturn(immediateFuture(keys));

        // WHEN
        telemetryService.deleteAttributes(request);

        // THEN
        then(clusterService).should(never()).pushMsgToCore(any(), any());
    }

    @ParameterizedTest
    @EnumSource(
            value = AttributeScope.class,
            names = "SHARED_SCOPE",
            mode = EnumSource.Mode.EXCLUDE
    )
    void shouldNotSendAttributesDeletedNotificationWhenAttributesAreNotShared(AttributeScope notSharedScope) {
        // GIVEN
        var deviceId = DeviceId.fromString("cc51e450-53e1-11ee-883e-e56b48fd2088");
        List<String> keys = List.of("attributeKeyToDelete1", "attributeKeyToDelete2");

        var request = AttributesDeleteRequest.builder()
                .tenantId(tenantId)
                .entityId(deviceId)
                .scope(notSharedScope)
                .keys(keys)
                .notifyDevice(true)
                .build();

        given(attrService.removeAll(tenantId, deviceId, request.getScope(), keys)).willReturn(immediateFuture(keys));

        // WHEN
        telemetryService.deleteAttributes(request);

        // THEN
        then(clusterService).should(never()).pushMsgToCore(any(), any());
    }

    @Test
    void shouldNotSendAttributesDeletedNotificationWhenNotifyDeviceIsFalse() {
        // GIVEN
        var deviceId = DeviceId.fromString("cc51e450-53e1-11ee-883e-e56b48fd2088");
        List<String> keys = List.of("attributeKeyToDelete1", "attributeKeyToDelete2");

        var request = AttributesDeleteRequest.builder()
                .tenantId(tenantId)
                .entityId(deviceId)
                .scope(AttributeScope.SHARED_SCOPE)
                .keys(keys)
                .notifyDevice(false)
                .build();

        given(attrService.removeAll(tenantId, deviceId, request.getScope(), keys)).willReturn(immediateFuture(keys));

        // WHEN
        telemetryService.deleteAttributes(request);

        // THEN
        then(clusterService).should(never()).pushMsgToCore(any(), any());
    }

    @Test
    void shouldNotSendAttributesDeletedNotificationWhenAttributesDeleteFailed() {
        // GIVEN
        var deviceId = DeviceId.fromString("cc51e450-53e1-11ee-883e-e56b48fd2088");
        List<String> keys = List.of("attributeKeyToDelete1", "attributeKeyToDelete2");

        var request = AttributesDeleteRequest.builder()
                .tenantId(tenantId)
                .entityId(deviceId)
                .scope(AttributeScope.SHARED_SCOPE)
                .keys(keys)
                .notifyDevice(true)
                .build();

        given(attrService.removeAll(tenantId, deviceId, request.getScope(), keys)).willReturn(immediateFailedFuture(new RuntimeException("failed to delete")));

        // WHEN
        telemetryService.deleteAttributes(request);

        // THEN
        then(clusterService).should(never()).pushMsgToCore(any(), any());
    }

    // used to emulate versions returned by save APIs
=======
    // used to emulate sequence numbers returned by save latest API
>>>>>>> f55967ee
    private static List<Long> listOfNNumbers(int N) {
        return LongStream.range(0, N).boxed().toList();
    }

}<|MERGE_RESOLUTION|>--- conflicted
+++ resolved
@@ -192,7 +192,7 @@
                 .tenantId(tenantId)
                 .customerId(customerId)
                 .entityId(new ApiUsageStateId(UUID.randomUUID()))
-                .entries(sampleTelemetry)
+                .entries(sampleTimeseries)
                 .strategy(TimeseriesSaveRequest.Strategy.PROCESS_ALL)
                 .build();
 
@@ -414,7 +414,8 @@
         );
     }
 
-<<<<<<< HEAD
+    /* --- Save attributes API --- */
+
     @ParameterizedTest
     @MethodSource("allCombinationsOfThreeBooleans")
     void shouldCallCorrectSaveAttributesApiBasedOnBooleanFlagsInTheSaveRequest(boolean saveAttributes, boolean sendWsUpdate, boolean processCalculatedFields) {
@@ -807,9 +808,6 @@
     }
 
     // used to emulate versions returned by save APIs
-=======
-    // used to emulate sequence numbers returned by save latest API
->>>>>>> f55967ee
     private static List<Long> listOfNNumbers(int N) {
         return LongStream.range(0, N).boxed().toList();
     }
