--- conflicted
+++ resolved
@@ -35,11 +35,8 @@
 import org.thingsboard.server.common.data.Tenant;
 import org.thingsboard.server.common.data.User;
 import org.thingsboard.server.common.data.audit.ActionType;
-<<<<<<< HEAD
 import org.thingsboard.server.common.data.id.TbResourceId;
-=======
 import org.thingsboard.server.common.data.lwm2m.LwM2mObject;
->>>>>>> 4ed64439
 import org.thingsboard.server.common.data.page.PageData;
 import org.thingsboard.server.common.data.page.PageLink;
 import org.thingsboard.server.common.data.security.Authority;
@@ -624,7 +621,6 @@
     }
 
     @Test
-<<<<<<< HEAD
     public void testUpdateResourceData_nonUpdatableResourceType() throws Exception {
         TbResource resource = new TbResource();
         resource.setResourceType(ResourceType.PKCS_12);
@@ -668,14 +664,16 @@
         assertThat(savedResource.getFileName()).isEqualTo("new-module.js");
         assertThat(savedResource.getEtag()).isNotEqualTo(resource.getEtag());
         assertThat(download(savedResource.getId())).asBase64Encoded().isEqualTo(newData);
-=======
+    }
+
+    @Test
     public void testGetLwm2mListObjectsPage() throws Exception {
         loginTenantAdmin();
 
         List<TbResource> resources = loadLwm2mResources();
 
         List<LwM2mObject> objects =
-                doGetTyped("/api/resource/lwm2m/page?pageSize=100&page=0", new TypeReference<>(){});
+                doGetTyped("/api/resource/lwm2m/page?pageSize=100&page=0", new TypeReference<>() {});
         Assert.assertNotNull(objects);
         Assert.assertEquals(resources.size(), objects.size());
 
@@ -689,12 +687,28 @@
         List<TbResource> resources = loadLwm2mResources();
 
         List<LwM2mObject> objects =
-                doGetTyped("/api/resource/lwm2m?sortProperty=id&sortOrder=ASC&objectIds=3_1.0,5_1.0,19_1.1", new TypeReference<>(){});
+                doGetTyped("/api/resource/lwm2m?sortProperty=id&sortOrder=ASC&objectIds=3_1.0,5_1.0,19_1.1", new TypeReference<>() {});
         Assert.assertNotNull(objects);
         Assert.assertEquals(3, objects.size());
 
         removeLoadResources(resources);
     }
+
+    private TbResource save(TbResource tbResource) throws Exception {
+        return doPostWithTypedResponse("/api/resource", tbResource, new TypeReference<>() {
+        });
+    }
+
+    private byte[] download(TbResourceId resourceId) throws Exception {
+        return doGet("/api/resource/" + resourceId + "/download")
+                .andExpect(status().isOk())
+                .andReturn().getResponse().getContentAsByteArray();
+    }
+
+    private String getImageLink(TbResourceInfo resourceInfo) {
+        return "/api/images/" + (resourceInfo.getTenantId().isSysTenantId() ? "system/" : "") + resourceInfo.getResourceKey();
+    }
+
 
     private List<TbResource> loadLwm2mResources() throws Exception {
         var models = List.of("1", "2", "3", "5", "6", "9", "19", "3303");
@@ -708,7 +722,7 @@
             TbResource resource = new TbResource();
             resource.setResourceType(ResourceType.LWM2M_MODEL);
             resource.setFileName(fileName);
-            resource.setData(Base64.getEncoder().encodeToString(bytes));
+            resource.setData(bytes);
 
             resources.add(save(resource));
         }
@@ -720,21 +734,6 @@
             doDelete("/api/resource/" + resource.getId().getId().toString())
                     .andExpect(status().isOk());
         }
->>>>>>> 4ed64439
-    }
-
-    private TbResource save(TbResource tbResource) throws Exception {
-        return doPostWithTypedResponse("/api/resource", tbResource, new TypeReference<>() {
-        });
-    }
-
-    private byte[] download(TbResourceId resourceId) throws Exception {
-        return doGet("/api/resource/" + resourceId + "/download")
-                .andExpect(status().isOk())
-                .andReturn().getResponse().getContentAsByteArray();
-    }
-
-    private String getImageLink(TbResourceInfo resourceInfo) {
-        return "/api/images/" + (resourceInfo.getTenantId().isSysTenantId() ? "system/" : "") + resourceInfo.getResourceKey();
-    }
+    }
+
 }