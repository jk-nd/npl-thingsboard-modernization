/**
 * Copyright © 2016-2020 The Thingsboard Authors
 *
 * Licensed under the Apache License, Version 2.0 (the "License");
 * you may not use this file except in compliance with the License.
 * You may obtain a copy of the License at
 *
 *     http://www.apache.org/licenses/LICENSE-2.0
 *
 * Unless required by applicable law or agreed to in writing, software
 * distributed under the License is distributed on an "AS IS" BASIS,
 * WITHOUT WARRANTIES OR CONDITIONS OF ANY KIND, either express or implied.
 * See the License for the specific language governing permissions and
 * limitations under the License.
 */
package org.thingsboard.server.controller;

import com.fasterxml.jackson.core.type.TypeReference;
import com.fasterxml.jackson.databind.JsonNode;
import com.fasterxml.jackson.databind.ObjectMapper;
import io.jsonwebtoken.Claims;
import io.jsonwebtoken.Header;
import io.jsonwebtoken.Jwt;
import io.jsonwebtoken.Jwts;
import lombok.extern.slf4j.Slf4j;
import org.apache.commons.lang3.StringUtils;
import org.hamcrest.Matcher;
import org.junit.After;
import org.junit.Assert;
import org.junit.Before;
import org.junit.Rule;
import org.junit.rules.TestRule;
import org.junit.rules.TestWatcher;
import org.junit.runner.Description;
import org.junit.runner.RunWith;
import org.springframework.beans.factory.annotation.Autowired;
import org.springframework.boot.test.context.SpringBootContextLoader;
import org.springframework.boot.test.context.SpringBootTest;
import org.springframework.context.annotation.ComponentScan;
import org.springframework.context.annotation.Configuration;
import org.springframework.http.HttpHeaders;
import org.springframework.http.MediaType;
import org.springframework.http.converter.HttpMessageConverter;
import org.springframework.http.converter.StringHttpMessageConverter;
import org.springframework.http.converter.json.MappingJackson2HttpMessageConverter;
import org.springframework.mock.http.MockHttpInputMessage;
import org.springframework.mock.http.MockHttpOutputMessage;
import org.springframework.test.annotation.DirtiesContext;
import org.springframework.test.context.ActiveProfiles;
import org.springframework.test.context.ContextConfiguration;
import org.springframework.test.context.junit4.SpringRunner;
import org.springframework.test.context.web.WebAppConfiguration;
import org.springframework.test.web.servlet.MockMvc;
import org.springframework.test.web.servlet.MvcResult;
import org.springframework.test.web.servlet.ResultActions;
import org.springframework.test.web.servlet.ResultMatcher;
import org.springframework.test.web.servlet.request.MockHttpServletRequestBuilder;
import org.springframework.util.LinkedMultiValueMap;
import org.springframework.util.MultiValueMap;
import org.springframework.web.context.WebApplicationContext;
import org.thingsboard.server.common.data.BaseData;
import org.thingsboard.server.common.data.Customer;
import org.thingsboard.server.common.data.Tenant;
import org.thingsboard.server.common.data.User;
import org.thingsboard.server.common.data.id.TenantId;
import org.thingsboard.server.common.data.id.UUIDBased;
import org.thingsboard.server.common.data.page.PageLink;
import org.thingsboard.server.common.data.page.SortOrder;
import org.thingsboard.server.common.data.page.TimePageLink;
import org.thingsboard.server.common.data.security.Authority;
import org.thingsboard.server.config.ThingsboardSecurityConfiguration;
import org.thingsboard.server.service.mail.TestMailService;
import org.thingsboard.server.service.security.auth.jwt.RefreshTokenRequest;
import org.thingsboard.server.service.security.auth.rest.LoginRequest;

import java.io.IOException;
import java.util.ArrayList;
import java.util.Arrays;
import java.util.Comparator;
import java.util.List;

import static org.springframework.security.test.web.servlet.setup.SecurityMockMvcConfigurers.springSecurity;
import static org.springframework.test.web.servlet.request.MockMvcRequestBuilders.asyncDispatch;
import static org.springframework.test.web.servlet.request.MockMvcRequestBuilders.delete;
import static org.springframework.test.web.servlet.request.MockMvcRequestBuilders.get;
import static org.springframework.test.web.servlet.request.MockMvcRequestBuilders.post;
import static org.springframework.test.web.servlet.result.MockMvcResultMatchers.header;
import static org.springframework.test.web.servlet.result.MockMvcResultMatchers.jsonPath;
import static org.springframework.test.web.servlet.result.MockMvcResultMatchers.request;
import static org.springframework.test.web.servlet.result.MockMvcResultMatchers.status;
import static org.springframework.test.web.servlet.setup.MockMvcBuilders.webAppContextSetup;

@ActiveProfiles("test")
@RunWith(SpringRunner.class)
@ContextConfiguration(classes = AbstractControllerTest.class, loader = SpringBootContextLoader.class)
@DirtiesContext(classMode = DirtiesContext.ClassMode.AFTER_CLASS)
@Configuration
@ComponentScan({"org.thingsboard.server"})
@WebAppConfiguration
@SpringBootTest()
@Slf4j
<<<<<<< HEAD
public abstract class AbstractControllerTest extends AbstractWebTest  {
=======
public abstract class AbstractControllerTest {

    protected ObjectMapper mapper = new ObjectMapper();

    protected static final String TEST_TENANT_NAME = "TEST TENANT";

    protected static final String SYS_ADMIN_EMAIL = "sysadmin@thingsboard.org";
    private static final String SYS_ADMIN_PASSWORD = "sysadmin";

    protected static final String TENANT_ADMIN_EMAIL = "testtenant@thingsboard.org";
    private static final String TENANT_ADMIN_PASSWORD = "tenant";

    protected static final String CUSTOMER_USER_EMAIL = "testcustomer@thingsboard.org";
    private static final String CUSTOMER_USER_PASSWORD = "customer";

    /** See {@link org.springframework.test.web.servlet.DefaultMvcResult#getAsyncResult(long)}
     *  and {@link org.springframework.mock.web.MockAsyncContext#getTimeout()}
     */
    private static final long DEFAULT_TIMEOUT = -1L;

    protected MediaType contentType = MediaType.APPLICATION_JSON;

    protected MockMvc mockMvc;

    protected String token;
    protected String refreshToken;
    protected String username;

    private TenantId tenantId;

    @SuppressWarnings("rawtypes")
    private HttpMessageConverter mappingJackson2HttpMessageConverter;

    @SuppressWarnings("rawtypes")
    private HttpMessageConverter stringHttpMessageConverter;

    @Autowired
    private WebApplicationContext webApplicationContext;

    @Rule
    public TestRule watcher = new TestWatcher() {
        protected void starting(Description description) {
            log.info("Starting test: {}", description.getMethodName());
        }

        protected void finished(Description description) {
            log.info("Finished test: {}", description.getMethodName());
        }
    };

    @Autowired
    void setConverters(HttpMessageConverter<?>[] converters) {

        this.mappingJackson2HttpMessageConverter = Arrays.stream(converters)
                .filter(hmc -> hmc instanceof MappingJackson2HttpMessageConverter)
                .findAny()
                .get();

        this.stringHttpMessageConverter = Arrays.stream(converters)
                .filter(hmc -> hmc instanceof StringHttpMessageConverter)
                .findAny()
                .get();

        Assert.assertNotNull("the JSON message converter must not be null",
                this.mappingJackson2HttpMessageConverter);
    }

    @Before
    public void setup() throws Exception {
        log.info("Executing setup");
        if (this.mockMvc == null) {
            this.mockMvc = webAppContextSetup(webApplicationContext)
                    .apply(springSecurity()).build();
        }
        loginSysAdmin();

        Tenant tenant = new Tenant();
        tenant.setTitle(TEST_TENANT_NAME);
        Tenant savedTenant = doPost("/api/tenant", tenant, Tenant.class);
        Assert.assertNotNull(savedTenant);
        tenantId = savedTenant.getId();

        User tenantAdmin = new User();
        tenantAdmin.setAuthority(Authority.TENANT_ADMIN);
        tenantAdmin.setTenantId(tenantId);
        tenantAdmin.setEmail(TENANT_ADMIN_EMAIL);

        createUserAndLogin(tenantAdmin, TENANT_ADMIN_PASSWORD);

        Customer customer = new Customer();
        customer.setTitle("Customer");
        customer.setTenantId(tenantId);
        Customer savedCustomer = doPost("/api/customer", customer, Customer.class);

        User customerUser = new User();
        customerUser.setAuthority(Authority.CUSTOMER_USER);
        customerUser.setTenantId(tenantId);
        customerUser.setCustomerId(savedCustomer.getId());
        customerUser.setEmail(CUSTOMER_USER_EMAIL);

        createUserAndLogin(customerUser, CUSTOMER_USER_PASSWORD);

        logout();

        log.info("Executed setup");
    }

    @After
    public void teardown() throws Exception {
        log.info("Executing teardown");
        loginSysAdmin();
        doDelete("/api/tenant/" + tenantId.getId().toString())
                .andExpect(status().isOk());
        log.info("Executed teardown");
    }

    protected void loginSysAdmin() throws Exception {
        login(SYS_ADMIN_EMAIL, SYS_ADMIN_PASSWORD);
    }

    protected void loginTenantAdmin() throws Exception {
        login(TENANT_ADMIN_EMAIL, TENANT_ADMIN_PASSWORD);
    }

    protected void loginCustomerUser() throws Exception {
        login(CUSTOMER_USER_EMAIL, CUSTOMER_USER_PASSWORD);
    }

    private Tenant savedDifferentTenant;

    protected void loginDifferentTenant() throws Exception {
        loginSysAdmin();
        Tenant tenant = new Tenant();
        tenant.setTitle("Different tenant");
        savedDifferentTenant = doPost("/api/tenant", tenant, Tenant.class);
        Assert.assertNotNull(savedDifferentTenant);
        User differentTenantAdmin = new User();
        differentTenantAdmin.setAuthority(Authority.TENANT_ADMIN);
        differentTenantAdmin.setTenantId(savedDifferentTenant.getId());
        differentTenantAdmin.setEmail("different_tenant@thingsboard.org");

        createUserAndLogin(differentTenantAdmin, "testPassword");
    }

    protected void deleteDifferentTenant() throws Exception {
        loginSysAdmin();
        doDelete("/api/tenant/" + savedDifferentTenant.getId().getId().toString())
                .andExpect(status().isOk());
    }

    protected User createUserAndLogin(User user, String password) throws Exception {
        User savedUser = doPost("/api/user", user, User.class);
        logout();
        doGet("/api/noauth/activate?activateToken={activateToken}", TestMailService.currentActivateToken)
                .andExpect(status().isSeeOther())
                .andExpect(header().string(HttpHeaders.LOCATION, "/login/createPassword?activateToken=" + TestMailService.currentActivateToken));
        JsonNode activateRequest = new ObjectMapper().createObjectNode()
                .put("activateToken", TestMailService.currentActivateToken)
                .put("password", password);
        JsonNode tokenInfo = readResponse(doPost("/api/noauth/activate", activateRequest).andExpect(status().isOk()), JsonNode.class);
        validateAndSetJwtToken(tokenInfo, user.getEmail());
        return savedUser;
    }

    protected void login(String username, String password) throws Exception {
        this.token = null;
        this.refreshToken = null;
        this.username = null;
        JsonNode tokenInfo = readResponse(doPost("/api/auth/login", new LoginRequest(username, password)).andExpect(status().isOk()), JsonNode.class);
        validateAndSetJwtToken(tokenInfo, username);
    }

    protected void refreshToken() throws Exception {
        this.token = null;
        JsonNode tokenInfo = readResponse(doPost("/api/auth/token", new RefreshTokenRequest(this.refreshToken)).andExpect(status().isOk()), JsonNode.class);
        validateAndSetJwtToken(tokenInfo, this.username);
    }

    protected void validateAndSetJwtToken(JsonNode tokenInfo, String username) {
        Assert.assertNotNull(tokenInfo);
        Assert.assertTrue(tokenInfo.has("token"));
        Assert.assertTrue(tokenInfo.has("refreshToken"));
        String token = tokenInfo.get("token").asText();
        String refreshToken = tokenInfo.get("refreshToken").asText();
        validateJwtToken(token, username);
        validateJwtToken(refreshToken, username);
        this.token = token;
        this.refreshToken = refreshToken;
        this.username = username;
    }

    protected void validateJwtToken(String token, String username) {
        Assert.assertNotNull(token);
        Assert.assertFalse(token.isEmpty());
        int i = token.lastIndexOf('.');
        Assert.assertTrue(i > 0);
        String withoutSignature = token.substring(0, i + 1);
        Jwt<Header, Claims> jwsClaims = Jwts.parser().parseClaimsJwt(withoutSignature);
        Claims claims = jwsClaims.getBody();
        String subject = claims.getSubject();
        Assert.assertEquals(username, subject);
    }

    protected void logout() throws Exception {
        this.token = null;
        this.refreshToken = null;
        this.username = null;
    }

    protected void setJwtToken(MockHttpServletRequestBuilder request) {
        if (this.token != null) {
            request.header(ThingsboardSecurityConfiguration.JWT_TOKEN_HEADER_PARAM, "Bearer " + this.token);
        }
    }

    protected ResultActions doGet(String urlTemplate, Object... urlVariables) throws Exception {
        MockHttpServletRequestBuilder getRequest = get(urlTemplate, urlVariables);
        setJwtToken(getRequest);
        return mockMvc.perform(getRequest);
    }

    protected <T> T doGet(String urlTemplate, Class<T> responseClass, Object... urlVariables) throws Exception {
        return readResponse(doGet(urlTemplate, urlVariables).andExpect(status().isOk()), responseClass);
    }

    protected <T> T doGet(String urlTemplate, Class<T> responseClass, ResultMatcher resultMatcher, Object... urlVariables) throws Exception {
        return readResponse(doGet(urlTemplate, urlVariables).andExpect(resultMatcher), responseClass);
    }

    protected <T> T doGetAsync(String urlTemplate, Class<T> responseClass, Object... urlVariables) throws Exception {
        return readResponse(doGetAsync(urlTemplate, urlVariables).andExpect(status().isOk()), responseClass);
    }

    protected ResultActions doGetAsync(String urlTemplate, Object... urlVariables) throws Exception {
        MockHttpServletRequestBuilder getRequest;
        getRequest = get(urlTemplate, urlVariables);
        setJwtToken(getRequest);
        return mockMvc.perform(asyncDispatch(mockMvc.perform(getRequest).andExpect(request().asyncStarted()).andReturn()));
    }

    protected <T> T doGetTyped(String urlTemplate, TypeReference<T> responseType, Object... urlVariables) throws Exception {
        return readResponse(doGet(urlTemplate, urlVariables).andExpect(status().isOk()), responseType);
    }

    protected <T> T doGetTypedWithPageLink(String urlTemplate, TypeReference<T> responseType,
                                           TextPageLink pageLink,
                                           Object... urlVariables) throws Exception {
        List<Object> pageLinkVariables = new ArrayList<>();
        urlTemplate += "limit={limit}";
        pageLinkVariables.add(pageLink.getLimit());
        if (StringUtils.isNotEmpty(pageLink.getTextSearch())) {
            urlTemplate += "&textSearch={textSearch}";
            pageLinkVariables.add(pageLink.getTextSearch());
        }
        if (pageLink.getIdOffset() != null) {
            urlTemplate += "&idOffset={idOffset}";
            pageLinkVariables.add(pageLink.getIdOffset().toString());
        }
        if (StringUtils.isNotEmpty(pageLink.getTextOffset())) {
            urlTemplate += "&textOffset={textOffset}";
            pageLinkVariables.add(pageLink.getTextOffset());
        }

        Object[] vars = new Object[urlVariables.length + pageLinkVariables.size()];
        System.arraycopy(urlVariables, 0, vars, 0, urlVariables.length);
        System.arraycopy(pageLinkVariables.toArray(), 0, vars, urlVariables.length, pageLinkVariables.size());

        return readResponse(doGet(urlTemplate, vars).andExpect(status().isOk()), responseType);
    }

    protected <T> T doGetTypedWithTimePageLink(String urlTemplate, TypeReference<T> responseType,
                                               TimePageLink pageLink,
                                               Object... urlVariables) throws Exception {
        List<Object> pageLinkVariables = new ArrayList<>();
        urlTemplate += "limit={limit}";
        pageLinkVariables.add(pageLink.getLimit());
        if (pageLink.getStartTime() != null) {
            urlTemplate += "&startTime={startTime}";
            pageLinkVariables.add(pageLink.getStartTime());
        }
        if (pageLink.getEndTime() != null) {
            urlTemplate += "&endTime={endTime}";
            pageLinkVariables.add(pageLink.getEndTime());
        }
        if (pageLink.getIdOffset() != null) {
            urlTemplate += "&offset={offset}";
            pageLinkVariables.add(pageLink.getIdOffset().toString());
        }
        if (pageLink.isAscOrder()) {
            urlTemplate += "&ascOrder={ascOrder}";
            pageLinkVariables.add(pageLink.isAscOrder());
        }
        Object[] vars = new Object[urlVariables.length + pageLinkVariables.size()];
        System.arraycopy(urlVariables, 0, vars, 0, urlVariables.length);
        System.arraycopy(pageLinkVariables.toArray(), 0, vars, urlVariables.length, pageLinkVariables.size());

        return readResponse(doGet(urlTemplate, vars).andExpect(status().isOk()), responseType);
    }

    protected <T> T doPost(String urlTemplate, Class<T> responseClass, String... params) throws Exception {
        return readResponse(doPost(urlTemplate, params).andExpect(status().isOk()), responseClass);
    }

    protected <T> T doPost(String urlTemplate, T content, Class<T> responseClass, ResultMatcher resultMatcher, String... params) throws Exception {
        return readResponse(doPost(urlTemplate, content, params).andExpect(resultMatcher), responseClass);
    }

    protected <T> T doPost(String urlTemplate, T content, Class<T> responseClass, String... params) throws Exception {
        return readResponse(doPost(urlTemplate, content, params).andExpect(status().isOk()), responseClass);
    }

    protected <T> T doPostAsync(String urlTemplate, T content, Class<T> responseClass, ResultMatcher resultMatcher, String... params) throws Exception {
        return readResponse(doPostAsync(urlTemplate, content, DEFAULT_TIMEOUT, params).andExpect(resultMatcher), responseClass);
    }

    protected <T> T doPostAsync(String urlTemplate, T content, Class<T> responseClass, ResultMatcher resultMatcher, Long timeout, String... params) throws Exception {
        return readResponse(doPostAsync(urlTemplate, content, timeout, params).andExpect(resultMatcher), responseClass);
    }

    protected <T> T doDelete(String urlTemplate, Class<T> responseClass, String... params) throws Exception {
        return readResponse(doDelete(urlTemplate, params).andExpect(status().isOk()), responseClass);
    }

    protected ResultActions doPost(String urlTemplate, String... params) throws Exception {
        MockHttpServletRequestBuilder postRequest = post(urlTemplate);
        setJwtToken(postRequest);
        populateParams(postRequest, params);
        return mockMvc.perform(postRequest);
    }

    protected <T> ResultActions doPost(String urlTemplate, T content, String... params) throws Exception {
        MockHttpServletRequestBuilder postRequest = post(urlTemplate);
        setJwtToken(postRequest);
        String json = json(content);
        postRequest.contentType(contentType).content(json);
        return mockMvc.perform(postRequest);
    }

    protected <T> ResultActions doPostAsync(String urlTemplate, T content, Long timeout, String... params) throws Exception {
        MockHttpServletRequestBuilder postRequest = post(urlTemplate);
        setJwtToken(postRequest);
        String json = json(content);
        postRequest.contentType(contentType).content(json);
        MvcResult result = mockMvc.perform(postRequest).andReturn();
        result.getAsyncResult(timeout);
        return mockMvc.perform(asyncDispatch(result));
    }

    protected ResultActions doDelete(String urlTemplate, String... params) throws Exception {
        MockHttpServletRequestBuilder deleteRequest = delete(urlTemplate);
        setJwtToken(deleteRequest);
        populateParams(deleteRequest, params);
        return mockMvc.perform(deleteRequest);
    }

    protected void populateParams(MockHttpServletRequestBuilder request, String... params) {
        if (params != null && params.length > 0) {
            Assert.assertEquals(0, params.length % 2);
            MultiValueMap<String, String> paramsMap = new LinkedMultiValueMap<>();
            for (int i = 0; i < params.length; i += 2) {
                paramsMap.add(params[i], params[i + 1]);
            }
            request.params(paramsMap);
        }
    }

    @SuppressWarnings("unchecked")
    protected String json(Object o) throws IOException {
        MockHttpOutputMessage mockHttpOutputMessage = new MockHttpOutputMessage();

        HttpMessageConverter converter = o instanceof String ? stringHttpMessageConverter : mappingJackson2HttpMessageConverter;
        converter.write(o, MediaType.APPLICATION_JSON, mockHttpOutputMessage);
        return mockHttpOutputMessage.getBodyAsString();
    }

    @SuppressWarnings("unchecked")
    protected <T> T readResponse(ResultActions result, Class<T> responseClass) throws Exception {
        byte[] content = result.andReturn().getResponse().getContentAsByteArray();
        MockHttpInputMessage mockHttpInputMessage = new MockHttpInputMessage(content);
        HttpMessageConverter converter = responseClass.equals(String.class) ? stringHttpMessageConverter : mappingJackson2HttpMessageConverter;
        return (T) converter.read(responseClass, mockHttpInputMessage);
    }

    protected <T> T readResponse(ResultActions result, TypeReference<T> type) throws Exception {
        byte[] content = result.andReturn().getResponse().getContentAsByteArray();
        ObjectMapper mapper = new ObjectMapper();
        return mapper.readerFor(type).readValue(content);
    }

    public class IdComparator<D extends BaseData<? extends UUIDBased>> implements Comparator<D> {
        @Override
        public int compare(D o1, D o2) {
            return o1.getId().getId().compareTo(o2.getId().getId());
        }
    }

    protected static <T> ResultMatcher statusReason(Matcher<T> matcher) {
        return jsonPath("$.message", matcher);
    }
>>>>>>> fea2f879

}<|MERGE_RESOLUTION|>--- conflicted
+++ resolved
@@ -15,80 +15,17 @@
  */
 package org.thingsboard.server.controller;
 
-import com.fasterxml.jackson.core.type.TypeReference;
-import com.fasterxml.jackson.databind.JsonNode;
-import com.fasterxml.jackson.databind.ObjectMapper;
-import io.jsonwebtoken.Claims;
-import io.jsonwebtoken.Header;
-import io.jsonwebtoken.Jwt;
-import io.jsonwebtoken.Jwts;
 import lombok.extern.slf4j.Slf4j;
-import org.apache.commons.lang3.StringUtils;
-import org.hamcrest.Matcher;
-import org.junit.After;
-import org.junit.Assert;
-import org.junit.Before;
-import org.junit.Rule;
-import org.junit.rules.TestRule;
-import org.junit.rules.TestWatcher;
-import org.junit.runner.Description;
 import org.junit.runner.RunWith;
-import org.springframework.beans.factory.annotation.Autowired;
 import org.springframework.boot.test.context.SpringBootContextLoader;
 import org.springframework.boot.test.context.SpringBootTest;
 import org.springframework.context.annotation.ComponentScan;
 import org.springframework.context.annotation.Configuration;
-import org.springframework.http.HttpHeaders;
-import org.springframework.http.MediaType;
-import org.springframework.http.converter.HttpMessageConverter;
-import org.springframework.http.converter.StringHttpMessageConverter;
-import org.springframework.http.converter.json.MappingJackson2HttpMessageConverter;
-import org.springframework.mock.http.MockHttpInputMessage;
-import org.springframework.mock.http.MockHttpOutputMessage;
 import org.springframework.test.annotation.DirtiesContext;
 import org.springframework.test.context.ActiveProfiles;
 import org.springframework.test.context.ContextConfiguration;
 import org.springframework.test.context.junit4.SpringRunner;
 import org.springframework.test.context.web.WebAppConfiguration;
-import org.springframework.test.web.servlet.MockMvc;
-import org.springframework.test.web.servlet.MvcResult;
-import org.springframework.test.web.servlet.ResultActions;
-import org.springframework.test.web.servlet.ResultMatcher;
-import org.springframework.test.web.servlet.request.MockHttpServletRequestBuilder;
-import org.springframework.util.LinkedMultiValueMap;
-import org.springframework.util.MultiValueMap;
-import org.springframework.web.context.WebApplicationContext;
-import org.thingsboard.server.common.data.BaseData;
-import org.thingsboard.server.common.data.Customer;
-import org.thingsboard.server.common.data.Tenant;
-import org.thingsboard.server.common.data.User;
-import org.thingsboard.server.common.data.id.TenantId;
-import org.thingsboard.server.common.data.id.UUIDBased;
-import org.thingsboard.server.common.data.page.PageLink;
-import org.thingsboard.server.common.data.page.SortOrder;
-import org.thingsboard.server.common.data.page.TimePageLink;
-import org.thingsboard.server.common.data.security.Authority;
-import org.thingsboard.server.config.ThingsboardSecurityConfiguration;
-import org.thingsboard.server.service.mail.TestMailService;
-import org.thingsboard.server.service.security.auth.jwt.RefreshTokenRequest;
-import org.thingsboard.server.service.security.auth.rest.LoginRequest;
-
-import java.io.IOException;
-import java.util.ArrayList;
-import java.util.Arrays;
-import java.util.Comparator;
-import java.util.List;
-
-import static org.springframework.security.test.web.servlet.setup.SecurityMockMvcConfigurers.springSecurity;
-import static org.springframework.test.web.servlet.request.MockMvcRequestBuilders.asyncDispatch;
-import static org.springframework.test.web.servlet.request.MockMvcRequestBuilders.delete;
-import static org.springframework.test.web.servlet.request.MockMvcRequestBuilders.get;
-import static org.springframework.test.web.servlet.request.MockMvcRequestBuilders.post;
-import static org.springframework.test.web.servlet.result.MockMvcResultMatchers.header;
-import static org.springframework.test.web.servlet.result.MockMvcResultMatchers.jsonPath;
-import static org.springframework.test.web.servlet.result.MockMvcResultMatchers.request;
-import static org.springframework.test.web.servlet.result.MockMvcResultMatchers.status;
-import static org.springframework.test.web.servlet.setup.MockMvcBuilders.webAppContextSetup;
 
 @ActiveProfiles("test")
 @RunWith(SpringRunner.class)
@@ -99,408 +36,6 @@
 @WebAppConfiguration
 @SpringBootTest()
 @Slf4j
-<<<<<<< HEAD
 public abstract class AbstractControllerTest extends AbstractWebTest  {
-=======
-public abstract class AbstractControllerTest {
-
-    protected ObjectMapper mapper = new ObjectMapper();
-
-    protected static final String TEST_TENANT_NAME = "TEST TENANT";
-
-    protected static final String SYS_ADMIN_EMAIL = "sysadmin@thingsboard.org";
-    private static final String SYS_ADMIN_PASSWORD = "sysadmin";
-
-    protected static final String TENANT_ADMIN_EMAIL = "testtenant@thingsboard.org";
-    private static final String TENANT_ADMIN_PASSWORD = "tenant";
-
-    protected static final String CUSTOMER_USER_EMAIL = "testcustomer@thingsboard.org";
-    private static final String CUSTOMER_USER_PASSWORD = "customer";
-
-    /** See {@link org.springframework.test.web.servlet.DefaultMvcResult#getAsyncResult(long)}
-     *  and {@link org.springframework.mock.web.MockAsyncContext#getTimeout()}
-     */
-    private static final long DEFAULT_TIMEOUT = -1L;
-
-    protected MediaType contentType = MediaType.APPLICATION_JSON;
-
-    protected MockMvc mockMvc;
-
-    protected String token;
-    protected String refreshToken;
-    protected String username;
-
-    private TenantId tenantId;
-
-    @SuppressWarnings("rawtypes")
-    private HttpMessageConverter mappingJackson2HttpMessageConverter;
-
-    @SuppressWarnings("rawtypes")
-    private HttpMessageConverter stringHttpMessageConverter;
-
-    @Autowired
-    private WebApplicationContext webApplicationContext;
-
-    @Rule
-    public TestRule watcher = new TestWatcher() {
-        protected void starting(Description description) {
-            log.info("Starting test: {}", description.getMethodName());
-        }
-
-        protected void finished(Description description) {
-            log.info("Finished test: {}", description.getMethodName());
-        }
-    };
-
-    @Autowired
-    void setConverters(HttpMessageConverter<?>[] converters) {
-
-        this.mappingJackson2HttpMessageConverter = Arrays.stream(converters)
-                .filter(hmc -> hmc instanceof MappingJackson2HttpMessageConverter)
-                .findAny()
-                .get();
-
-        this.stringHttpMessageConverter = Arrays.stream(converters)
-                .filter(hmc -> hmc instanceof StringHttpMessageConverter)
-                .findAny()
-                .get();
-
-        Assert.assertNotNull("the JSON message converter must not be null",
-                this.mappingJackson2HttpMessageConverter);
-    }
-
-    @Before
-    public void setup() throws Exception {
-        log.info("Executing setup");
-        if (this.mockMvc == null) {
-            this.mockMvc = webAppContextSetup(webApplicationContext)
-                    .apply(springSecurity()).build();
-        }
-        loginSysAdmin();
-
-        Tenant tenant = new Tenant();
-        tenant.setTitle(TEST_TENANT_NAME);
-        Tenant savedTenant = doPost("/api/tenant", tenant, Tenant.class);
-        Assert.assertNotNull(savedTenant);
-        tenantId = savedTenant.getId();
-
-        User tenantAdmin = new User();
-        tenantAdmin.setAuthority(Authority.TENANT_ADMIN);
-        tenantAdmin.setTenantId(tenantId);
-        tenantAdmin.setEmail(TENANT_ADMIN_EMAIL);
-
-        createUserAndLogin(tenantAdmin, TENANT_ADMIN_PASSWORD);
-
-        Customer customer = new Customer();
-        customer.setTitle("Customer");
-        customer.setTenantId(tenantId);
-        Customer savedCustomer = doPost("/api/customer", customer, Customer.class);
-
-        User customerUser = new User();
-        customerUser.setAuthority(Authority.CUSTOMER_USER);
-        customerUser.setTenantId(tenantId);
-        customerUser.setCustomerId(savedCustomer.getId());
-        customerUser.setEmail(CUSTOMER_USER_EMAIL);
-
-        createUserAndLogin(customerUser, CUSTOMER_USER_PASSWORD);
-
-        logout();
-
-        log.info("Executed setup");
-    }
-
-    @After
-    public void teardown() throws Exception {
-        log.info("Executing teardown");
-        loginSysAdmin();
-        doDelete("/api/tenant/" + tenantId.getId().toString())
-                .andExpect(status().isOk());
-        log.info("Executed teardown");
-    }
-
-    protected void loginSysAdmin() throws Exception {
-        login(SYS_ADMIN_EMAIL, SYS_ADMIN_PASSWORD);
-    }
-
-    protected void loginTenantAdmin() throws Exception {
-        login(TENANT_ADMIN_EMAIL, TENANT_ADMIN_PASSWORD);
-    }
-
-    protected void loginCustomerUser() throws Exception {
-        login(CUSTOMER_USER_EMAIL, CUSTOMER_USER_PASSWORD);
-    }
-
-    private Tenant savedDifferentTenant;
-
-    protected void loginDifferentTenant() throws Exception {
-        loginSysAdmin();
-        Tenant tenant = new Tenant();
-        tenant.setTitle("Different tenant");
-        savedDifferentTenant = doPost("/api/tenant", tenant, Tenant.class);
-        Assert.assertNotNull(savedDifferentTenant);
-        User differentTenantAdmin = new User();
-        differentTenantAdmin.setAuthority(Authority.TENANT_ADMIN);
-        differentTenantAdmin.setTenantId(savedDifferentTenant.getId());
-        differentTenantAdmin.setEmail("different_tenant@thingsboard.org");
-
-        createUserAndLogin(differentTenantAdmin, "testPassword");
-    }
-
-    protected void deleteDifferentTenant() throws Exception {
-        loginSysAdmin();
-        doDelete("/api/tenant/" + savedDifferentTenant.getId().getId().toString())
-                .andExpect(status().isOk());
-    }
-
-    protected User createUserAndLogin(User user, String password) throws Exception {
-        User savedUser = doPost("/api/user", user, User.class);
-        logout();
-        doGet("/api/noauth/activate?activateToken={activateToken}", TestMailService.currentActivateToken)
-                .andExpect(status().isSeeOther())
-                .andExpect(header().string(HttpHeaders.LOCATION, "/login/createPassword?activateToken=" + TestMailService.currentActivateToken));
-        JsonNode activateRequest = new ObjectMapper().createObjectNode()
-                .put("activateToken", TestMailService.currentActivateToken)
-                .put("password", password);
-        JsonNode tokenInfo = readResponse(doPost("/api/noauth/activate", activateRequest).andExpect(status().isOk()), JsonNode.class);
-        validateAndSetJwtToken(tokenInfo, user.getEmail());
-        return savedUser;
-    }
-
-    protected void login(String username, String password) throws Exception {
-        this.token = null;
-        this.refreshToken = null;
-        this.username = null;
-        JsonNode tokenInfo = readResponse(doPost("/api/auth/login", new LoginRequest(username, password)).andExpect(status().isOk()), JsonNode.class);
-        validateAndSetJwtToken(tokenInfo, username);
-    }
-
-    protected void refreshToken() throws Exception {
-        this.token = null;
-        JsonNode tokenInfo = readResponse(doPost("/api/auth/token", new RefreshTokenRequest(this.refreshToken)).andExpect(status().isOk()), JsonNode.class);
-        validateAndSetJwtToken(tokenInfo, this.username);
-    }
-
-    protected void validateAndSetJwtToken(JsonNode tokenInfo, String username) {
-        Assert.assertNotNull(tokenInfo);
-        Assert.assertTrue(tokenInfo.has("token"));
-        Assert.assertTrue(tokenInfo.has("refreshToken"));
-        String token = tokenInfo.get("token").asText();
-        String refreshToken = tokenInfo.get("refreshToken").asText();
-        validateJwtToken(token, username);
-        validateJwtToken(refreshToken, username);
-        this.token = token;
-        this.refreshToken = refreshToken;
-        this.username = username;
-    }
-
-    protected void validateJwtToken(String token, String username) {
-        Assert.assertNotNull(token);
-        Assert.assertFalse(token.isEmpty());
-        int i = token.lastIndexOf('.');
-        Assert.assertTrue(i > 0);
-        String withoutSignature = token.substring(0, i + 1);
-        Jwt<Header, Claims> jwsClaims = Jwts.parser().parseClaimsJwt(withoutSignature);
-        Claims claims = jwsClaims.getBody();
-        String subject = claims.getSubject();
-        Assert.assertEquals(username, subject);
-    }
-
-    protected void logout() throws Exception {
-        this.token = null;
-        this.refreshToken = null;
-        this.username = null;
-    }
-
-    protected void setJwtToken(MockHttpServletRequestBuilder request) {
-        if (this.token != null) {
-            request.header(ThingsboardSecurityConfiguration.JWT_TOKEN_HEADER_PARAM, "Bearer " + this.token);
-        }
-    }
-
-    protected ResultActions doGet(String urlTemplate, Object... urlVariables) throws Exception {
-        MockHttpServletRequestBuilder getRequest = get(urlTemplate, urlVariables);
-        setJwtToken(getRequest);
-        return mockMvc.perform(getRequest);
-    }
-
-    protected <T> T doGet(String urlTemplate, Class<T> responseClass, Object... urlVariables) throws Exception {
-        return readResponse(doGet(urlTemplate, urlVariables).andExpect(status().isOk()), responseClass);
-    }
-
-    protected <T> T doGet(String urlTemplate, Class<T> responseClass, ResultMatcher resultMatcher, Object... urlVariables) throws Exception {
-        return readResponse(doGet(urlTemplate, urlVariables).andExpect(resultMatcher), responseClass);
-    }
-
-    protected <T> T doGetAsync(String urlTemplate, Class<T> responseClass, Object... urlVariables) throws Exception {
-        return readResponse(doGetAsync(urlTemplate, urlVariables).andExpect(status().isOk()), responseClass);
-    }
-
-    protected ResultActions doGetAsync(String urlTemplate, Object... urlVariables) throws Exception {
-        MockHttpServletRequestBuilder getRequest;
-        getRequest = get(urlTemplate, urlVariables);
-        setJwtToken(getRequest);
-        return mockMvc.perform(asyncDispatch(mockMvc.perform(getRequest).andExpect(request().asyncStarted()).andReturn()));
-    }
-
-    protected <T> T doGetTyped(String urlTemplate, TypeReference<T> responseType, Object... urlVariables) throws Exception {
-        return readResponse(doGet(urlTemplate, urlVariables).andExpect(status().isOk()), responseType);
-    }
-
-    protected <T> T doGetTypedWithPageLink(String urlTemplate, TypeReference<T> responseType,
-                                           TextPageLink pageLink,
-                                           Object... urlVariables) throws Exception {
-        List<Object> pageLinkVariables = new ArrayList<>();
-        urlTemplate += "limit={limit}";
-        pageLinkVariables.add(pageLink.getLimit());
-        if (StringUtils.isNotEmpty(pageLink.getTextSearch())) {
-            urlTemplate += "&textSearch={textSearch}";
-            pageLinkVariables.add(pageLink.getTextSearch());
-        }
-        if (pageLink.getIdOffset() != null) {
-            urlTemplate += "&idOffset={idOffset}";
-            pageLinkVariables.add(pageLink.getIdOffset().toString());
-        }
-        if (StringUtils.isNotEmpty(pageLink.getTextOffset())) {
-            urlTemplate += "&textOffset={textOffset}";
-            pageLinkVariables.add(pageLink.getTextOffset());
-        }
-
-        Object[] vars = new Object[urlVariables.length + pageLinkVariables.size()];
-        System.arraycopy(urlVariables, 0, vars, 0, urlVariables.length);
-        System.arraycopy(pageLinkVariables.toArray(), 0, vars, urlVariables.length, pageLinkVariables.size());
-
-        return readResponse(doGet(urlTemplate, vars).andExpect(status().isOk()), responseType);
-    }
-
-    protected <T> T doGetTypedWithTimePageLink(String urlTemplate, TypeReference<T> responseType,
-                                               TimePageLink pageLink,
-                                               Object... urlVariables) throws Exception {
-        List<Object> pageLinkVariables = new ArrayList<>();
-        urlTemplate += "limit={limit}";
-        pageLinkVariables.add(pageLink.getLimit());
-        if (pageLink.getStartTime() != null) {
-            urlTemplate += "&startTime={startTime}";
-            pageLinkVariables.add(pageLink.getStartTime());
-        }
-        if (pageLink.getEndTime() != null) {
-            urlTemplate += "&endTime={endTime}";
-            pageLinkVariables.add(pageLink.getEndTime());
-        }
-        if (pageLink.getIdOffset() != null) {
-            urlTemplate += "&offset={offset}";
-            pageLinkVariables.add(pageLink.getIdOffset().toString());
-        }
-        if (pageLink.isAscOrder()) {
-            urlTemplate += "&ascOrder={ascOrder}";
-            pageLinkVariables.add(pageLink.isAscOrder());
-        }
-        Object[] vars = new Object[urlVariables.length + pageLinkVariables.size()];
-        System.arraycopy(urlVariables, 0, vars, 0, urlVariables.length);
-        System.arraycopy(pageLinkVariables.toArray(), 0, vars, urlVariables.length, pageLinkVariables.size());
-
-        return readResponse(doGet(urlTemplate, vars).andExpect(status().isOk()), responseType);
-    }
-
-    protected <T> T doPost(String urlTemplate, Class<T> responseClass, String... params) throws Exception {
-        return readResponse(doPost(urlTemplate, params).andExpect(status().isOk()), responseClass);
-    }
-
-    protected <T> T doPost(String urlTemplate, T content, Class<T> responseClass, ResultMatcher resultMatcher, String... params) throws Exception {
-        return readResponse(doPost(urlTemplate, content, params).andExpect(resultMatcher), responseClass);
-    }
-
-    protected <T> T doPost(String urlTemplate, T content, Class<T> responseClass, String... params) throws Exception {
-        return readResponse(doPost(urlTemplate, content, params).andExpect(status().isOk()), responseClass);
-    }
-
-    protected <T> T doPostAsync(String urlTemplate, T content, Class<T> responseClass, ResultMatcher resultMatcher, String... params) throws Exception {
-        return readResponse(doPostAsync(urlTemplate, content, DEFAULT_TIMEOUT, params).andExpect(resultMatcher), responseClass);
-    }
-
-    protected <T> T doPostAsync(String urlTemplate, T content, Class<T> responseClass, ResultMatcher resultMatcher, Long timeout, String... params) throws Exception {
-        return readResponse(doPostAsync(urlTemplate, content, timeout, params).andExpect(resultMatcher), responseClass);
-    }
-
-    protected <T> T doDelete(String urlTemplate, Class<T> responseClass, String... params) throws Exception {
-        return readResponse(doDelete(urlTemplate, params).andExpect(status().isOk()), responseClass);
-    }
-
-    protected ResultActions doPost(String urlTemplate, String... params) throws Exception {
-        MockHttpServletRequestBuilder postRequest = post(urlTemplate);
-        setJwtToken(postRequest);
-        populateParams(postRequest, params);
-        return mockMvc.perform(postRequest);
-    }
-
-    protected <T> ResultActions doPost(String urlTemplate, T content, String... params) throws Exception {
-        MockHttpServletRequestBuilder postRequest = post(urlTemplate);
-        setJwtToken(postRequest);
-        String json = json(content);
-        postRequest.contentType(contentType).content(json);
-        return mockMvc.perform(postRequest);
-    }
-
-    protected <T> ResultActions doPostAsync(String urlTemplate, T content, Long timeout, String... params) throws Exception {
-        MockHttpServletRequestBuilder postRequest = post(urlTemplate);
-        setJwtToken(postRequest);
-        String json = json(content);
-        postRequest.contentType(contentType).content(json);
-        MvcResult result = mockMvc.perform(postRequest).andReturn();
-        result.getAsyncResult(timeout);
-        return mockMvc.perform(asyncDispatch(result));
-    }
-
-    protected ResultActions doDelete(String urlTemplate, String... params) throws Exception {
-        MockHttpServletRequestBuilder deleteRequest = delete(urlTemplate);
-        setJwtToken(deleteRequest);
-        populateParams(deleteRequest, params);
-        return mockMvc.perform(deleteRequest);
-    }
-
-    protected void populateParams(MockHttpServletRequestBuilder request, String... params) {
-        if (params != null && params.length > 0) {
-            Assert.assertEquals(0, params.length % 2);
-            MultiValueMap<String, String> paramsMap = new LinkedMultiValueMap<>();
-            for (int i = 0; i < params.length; i += 2) {
-                paramsMap.add(params[i], params[i + 1]);
-            }
-            request.params(paramsMap);
-        }
-    }
-
-    @SuppressWarnings("unchecked")
-    protected String json(Object o) throws IOException {
-        MockHttpOutputMessage mockHttpOutputMessage = new MockHttpOutputMessage();
-
-        HttpMessageConverter converter = o instanceof String ? stringHttpMessageConverter : mappingJackson2HttpMessageConverter;
-        converter.write(o, MediaType.APPLICATION_JSON, mockHttpOutputMessage);
-        return mockHttpOutputMessage.getBodyAsString();
-    }
-
-    @SuppressWarnings("unchecked")
-    protected <T> T readResponse(ResultActions result, Class<T> responseClass) throws Exception {
-        byte[] content = result.andReturn().getResponse().getContentAsByteArray();
-        MockHttpInputMessage mockHttpInputMessage = new MockHttpInputMessage(content);
-        HttpMessageConverter converter = responseClass.equals(String.class) ? stringHttpMessageConverter : mappingJackson2HttpMessageConverter;
-        return (T) converter.read(responseClass, mockHttpInputMessage);
-    }
-
-    protected <T> T readResponse(ResultActions result, TypeReference<T> type) throws Exception {
-        byte[] content = result.andReturn().getResponse().getContentAsByteArray();
-        ObjectMapper mapper = new ObjectMapper();
-        return mapper.readerFor(type).readValue(content);
-    }
-
-    public class IdComparator<D extends BaseData<? extends UUIDBased>> implements Comparator<D> {
-        @Override
-        public int compare(D o1, D o2) {
-            return o1.getId().getId().compareTo(o2.getId().getId());
-        }
-    }
-
-    protected static <T> ResultMatcher statusReason(Matcher<T> matcher) {
-        return jsonPath("$.message", matcher);
-    }
->>>>>>> fea2f879
 
 }