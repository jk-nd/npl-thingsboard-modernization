/**
 * Copyright © 2016-2023 The Thingsboard Authors
 *
 * Licensed under the Apache License, Version 2.0 (the "License");
 * you may not use this file except in compliance with the License.
 * You may obtain a copy of the License at
 *
 *     http://www.apache.org/licenses/LICENSE-2.0
 *
 * Unless required by applicable law or agreed to in writing, software
 * distributed under the License is distributed on an "AS IS" BASIS,
 * WITHOUT WARRANTIES OR CONDITIONS OF ANY KIND, either express or implied.
 * See the License for the specific language governing permissions and
 * limitations under the License.
 */
package org.thingsboard.server.edge;

import com.fasterxml.jackson.databind.node.TextNode;
import com.google.protobuf.AbstractMessage;
import org.junit.Assert;
import org.junit.Test;
import org.thingsboard.common.util.JacksonUtil;
import org.thingsboard.server.common.data.Device;
import org.thingsboard.server.common.data.asset.Asset;
import org.thingsboard.server.common.data.id.DeviceId;
import org.thingsboard.server.common.data.relation.EntityRelation;
import org.thingsboard.server.common.data.relation.RelationTypeGroup;
import org.thingsboard.server.dao.service.DaoSqlTest;
import org.thingsboard.server.gen.edge.v1.RelationRequestMsg;
import org.thingsboard.server.gen.edge.v1.RelationUpdateMsg;
import org.thingsboard.server.gen.edge.v1.UpdateMsgType;
import org.thingsboard.server.gen.edge.v1.UplinkMsg;

import static org.springframework.test.web.servlet.result.MockMvcResultMatchers.status;

@DaoSqlTest
public class RelationEdgeTest extends AbstractEdgeTest {


    @Test
    public void testRelations() throws Exception {
        // create relation
        Device device = findDeviceByName("Edge Device 1");
        Asset asset = findAssetByName("Edge Asset 1");
        EntityRelation relation = new EntityRelation();
        relation.setType("test");
        relation.setFrom(device.getId());
        relation.setTo(asset.getId());
        relation.setTypeGroup(RelationTypeGroup.COMMON);
        edgeImitator.expectMessageAmount(1);
        doPost("/api/relation", relation);
        Assert.assertTrue(edgeImitator.waitForMessages());
        AbstractMessage latestMessage = edgeImitator.getLatestMessage();
        Assert.assertTrue(latestMessage instanceof RelationUpdateMsg);
        RelationUpdateMsg relationUpdateMsg = (RelationUpdateMsg) latestMessage;
        EntityRelation entityRelation = JacksonUtil.fromStringIgnoreUnknownProperties(relationUpdateMsg.getEntity(), EntityRelation.class);
        Assert.assertNotNull(entityRelation);
        Assert.assertEquals(relation, entityRelation);
        Assert.assertEquals(UpdateMsgType.ENTITY_CREATED_RPC_MESSAGE, relationUpdateMsg.getMsgType());

        // delete relation
        edgeImitator.expectMessageAmount(1);
        doDelete("/api/relation?" +
                "fromId=" + relation.getFrom().getId().toString() +
                "&fromType=" + relation.getFrom().getEntityType().name() +
                "&relationType=" + relation.getType() +
                "&relationTypeGroup=" + relation.getTypeGroup().name() +
                "&toId=" + relation.getTo().getId().toString() +
                "&toType=" + relation.getTo().getEntityType().name())
                .andExpect(status().isOk());
        Assert.assertTrue(edgeImitator.waitForMessages());
        latestMessage = edgeImitator.getLatestMessage();
        Assert.assertTrue(latestMessage instanceof RelationUpdateMsg);
        relationUpdateMsg = (RelationUpdateMsg) latestMessage;
        entityRelation = JacksonUtil.fromStringIgnoreUnknownProperties(relationUpdateMsg.getEntity(), EntityRelation.class);
        Assert.assertNotNull(entityRelation);
        Assert.assertEquals(relation, entityRelation);
        Assert.assertEquals(UpdateMsgType.ENTITY_DELETED_RPC_MESSAGE, relationUpdateMsg.getMsgType());
    }

    @Test
    public void testSendRelationToCloud() throws Exception {
        Device device1 = saveDeviceOnCloudAndVerifyDeliveryToEdge();
        Device device2 = saveDeviceOnCloudAndVerifyDeliveryToEdge();

        EntityRelation entityRelation = buildEntityRelationForUplinkMsg(device1.getId(), device2.getId());

        UplinkMsg.Builder uplinkMsgBuilder = UplinkMsg.newBuilder();
        RelationUpdateMsg.Builder relationUpdateMsgBuilder = RelationUpdateMsg.newBuilder();
        relationUpdateMsgBuilder.setEntity(JacksonUtil.toString(entityRelation));
        testAutoGeneratedCodeByProtobuf(relationUpdateMsgBuilder);
        uplinkMsgBuilder.addRelationUpdateMsg(relationUpdateMsgBuilder.build());

        testAutoGeneratedCodeByProtobuf(uplinkMsgBuilder);

        edgeImitator.expectResponsesAmount(1);
        edgeImitator.sendUplinkMsg(uplinkMsgBuilder.build());
        Assert.assertTrue(edgeImitator.waitForResponses());

        EntityRelation relation = doGet("/api/relation?" +
                "&fromId=" + device2.getUuidId() +
                "&fromType=" + device2.getId().getEntityType().name() +
                "&relationType=" + "test" +
                "&relationTypeGroup=" + RelationTypeGroup.COMMON.name() +
                "&toId=" + device1.getUuidId() +
                "&toType=" + device1.getId().getEntityType().name(), EntityRelation.class);
        Assert.assertNotNull(relation);
    }

    @Test
    public void testSendRelationRequestToCloud() throws Exception {
        Device device = findDeviceByName("Edge Device 1");
        Asset asset = findAssetByName("Edge Asset 1");

        EntityRelation deviceToAssetRelation = new EntityRelation();
        deviceToAssetRelation.setType("test");
        deviceToAssetRelation.setFrom(device.getId());
        deviceToAssetRelation.setTo(asset.getId());
        deviceToAssetRelation.setTypeGroup(RelationTypeGroup.COMMON);

        edgeImitator.expectMessageAmount(1);
        doPost("/api/relation", deviceToAssetRelation);
        Assert.assertTrue(edgeImitator.waitForMessages());

        EntityRelation assetToTenantRelation = new EntityRelation();
        assetToTenantRelation.setType("test");
        assetToTenantRelation.setFrom(asset.getId());
        assetToTenantRelation.setTo(tenantId);
        assetToTenantRelation.setTypeGroup(RelationTypeGroup.COMMON);

        edgeImitator.expectMessageAmount(1);
        doPost("/api/relation", assetToTenantRelation);
        Assert.assertTrue(edgeImitator.waitForMessages());

        UplinkMsg.Builder uplinkMsgBuilder = UplinkMsg.newBuilder();
        RelationRequestMsg.Builder relationRequestMsgBuilder = RelationRequestMsg.newBuilder();
        relationRequestMsgBuilder.setEntityIdMSB(device.getId().getId().getMostSignificantBits());
        relationRequestMsgBuilder.setEntityIdLSB(device.getId().getId().getLeastSignificantBits());
        relationRequestMsgBuilder.setEntityType(device.getId().getEntityType().name());
        testAutoGeneratedCodeByProtobuf(relationRequestMsgBuilder);

        uplinkMsgBuilder.addRelationRequestMsg(relationRequestMsgBuilder.build());
        testAutoGeneratedCodeByProtobuf(uplinkMsgBuilder);

        edgeImitator.expectResponsesAmount(1);
        edgeImitator.expectMessageAmount(1);
        edgeImitator.sendUplinkMsg(uplinkMsgBuilder.build());
        Assert.assertTrue(edgeImitator.waitForResponses());
        Assert.assertTrue(edgeImitator.waitForMessages());

        AbstractMessage latestMessage = edgeImitator.getLatestMessage();
        Assert.assertTrue(latestMessage instanceof RelationUpdateMsg);
        RelationUpdateMsg relationUpdateMsg = (RelationUpdateMsg) latestMessage;
        EntityRelation entityRelation = JacksonUtil.fromStringIgnoreUnknownProperties(relationUpdateMsg.getEntity(), EntityRelation.class);
        Assert.assertNotNull(entityRelation);
        Assert.assertEquals(relation, entityRelation);
        Assert.assertEquals(UpdateMsgType.ENTITY_CREATED_RPC_MESSAGE, relationUpdateMsg.getMsgType());
<<<<<<< HEAD
    }

    private EntityRelation buildEntityRelationForUplinkMsg(DeviceId deviceId1, DeviceId deviceId2) {
        EntityRelation relation = new EntityRelation();
        relation.setType("test");
        relation.setTypeGroup(RelationTypeGroup.COMMON);
        relation.setTo(deviceId1);
        relation.setFrom(deviceId2);
        relation.setAdditionalInfo(TextNode.valueOf("{}"));
        return relation;
=======
        Assert.assertEquals(deviceToAssetRelation.getType(), relationUpdateMsg.getType());

        UUID fromUUID = new UUID(relationUpdateMsg.getFromIdMSB(), relationUpdateMsg.getFromIdLSB());
        EntityId fromEntityId = EntityIdFactory.getByTypeAndUuid(relationUpdateMsg.getFromEntityType(), fromUUID);
        Assert.assertEquals(deviceToAssetRelation.getFrom(), fromEntityId);

        UUID toUUID = new UUID(relationUpdateMsg.getToIdMSB(), relationUpdateMsg.getToIdLSB());
        EntityId toEntityId = EntityIdFactory.getByTypeAndUuid(relationUpdateMsg.getToEntityType(), toUUID);
        Assert.assertEquals(deviceToAssetRelation.getTo(), toEntityId);

        Assert.assertEquals(deviceToAssetRelation.getTypeGroup().name(), relationUpdateMsg.getTypeGroup());
>>>>>>> 85f5b3e3
    }
}<|MERGE_RESOLUTION|>--- conflicted
+++ resolved
@@ -153,9 +153,8 @@
         RelationUpdateMsg relationUpdateMsg = (RelationUpdateMsg) latestMessage;
         EntityRelation entityRelation = JacksonUtil.fromStringIgnoreUnknownProperties(relationUpdateMsg.getEntity(), EntityRelation.class);
         Assert.assertNotNull(entityRelation);
-        Assert.assertEquals(relation, entityRelation);
+        Assert.assertEquals(deviceToAssetRelation, entityRelation);
         Assert.assertEquals(UpdateMsgType.ENTITY_CREATED_RPC_MESSAGE, relationUpdateMsg.getMsgType());
-<<<<<<< HEAD
     }
 
     private EntityRelation buildEntityRelationForUplinkMsg(DeviceId deviceId1, DeviceId deviceId2) {
@@ -166,18 +165,5 @@
         relation.setFrom(deviceId2);
         relation.setAdditionalInfo(TextNode.valueOf("{}"));
         return relation;
-=======
-        Assert.assertEquals(deviceToAssetRelation.getType(), relationUpdateMsg.getType());
-
-        UUID fromUUID = new UUID(relationUpdateMsg.getFromIdMSB(), relationUpdateMsg.getFromIdLSB());
-        EntityId fromEntityId = EntityIdFactory.getByTypeAndUuid(relationUpdateMsg.getFromEntityType(), fromUUID);
-        Assert.assertEquals(deviceToAssetRelation.getFrom(), fromEntityId);
-
-        UUID toUUID = new UUID(relationUpdateMsg.getToIdMSB(), relationUpdateMsg.getToIdLSB());
-        EntityId toEntityId = EntityIdFactory.getByTypeAndUuid(relationUpdateMsg.getToEntityType(), toUUID);
-        Assert.assertEquals(deviceToAssetRelation.getTo(), toEntityId);
-
-        Assert.assertEquals(deviceToAssetRelation.getTypeGroup().name(), relationUpdateMsg.getTypeGroup());
->>>>>>> 85f5b3e3
     }
 }