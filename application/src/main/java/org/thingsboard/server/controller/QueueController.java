--- conflicted
+++ resolved
@@ -124,12 +124,7 @@
     @PreAuthorize("hasAnyAuthority('SYS_ADMIN')")
     @RequestMapping(value = "/queues", params = {"serviceType"}, method = RequestMethod.POST)
     @ResponseBody
-<<<<<<< HEAD
-
     public Queue saveQueue(@Parameter(description = "A JSON value representing the queue.")
-=======
-    public Queue saveQueue(@ApiParam(value = "A JSON value representing the queue.")
->>>>>>> 4fd2d280
                            @RequestBody Queue queue,
                            @Parameter(description = QUEUE_SERVICE_TYPE_DESCRIPTION, schema = @Schema(allowableValues = {"TB-RULE-ENGINE", "TB-CORE", "TB-TRANSPORT", "JS-EXECUTOR"}, required = true))
                            @RequestParam String serviceType) throws ThingsboardException {
