--- conflicted
+++ resolved
@@ -526,15 +526,11 @@
     @PreAuthorize("hasAuthority('TENANT_ADMIN')")
     @RequestMapping(value = "/ruleChains/import", method = RequestMethod.POST)
     @ResponseBody
-<<<<<<< HEAD
-    public void importRuleChains(
+    public List<RuleChainImportResult> importRuleChains(
             @ApiParam(value = "A JSON value representing the rule chains.")
             @RequestBody RuleChainData ruleChainData,
             @ApiParam(value = "Enables overwrite for existing rule chains with the same name.")
             @RequestParam(required = false, defaultValue = "false") boolean overwrite) throws ThingsboardException {
-=======
-    public List<RuleChainImportResult> importRuleChains(@RequestBody RuleChainData ruleChainData, @RequestParam(required = false, defaultValue = "false") boolean overwrite) throws ThingsboardException {
->>>>>>> dda61383
         try {
             TenantId tenantId = getCurrentUser().getTenantId();
             List<RuleChainImportResult> importResults = ruleChainService.importTenantRuleChains(tenantId, ruleChainData, overwrite);
