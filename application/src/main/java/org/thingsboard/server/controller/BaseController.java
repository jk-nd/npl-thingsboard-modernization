/**
 * Copyright © 2016-2023 The Thingsboard Authors
 *
 * Licensed under the Apache License, Version 2.0 (the "License");
 * you may not use this file except in compliance with the License.
 * You may obtain a copy of the License at
 *
 *     http://www.apache.org/licenses/LICENSE-2.0
 *
 * Unless required by applicable law or agreed to in writing, software
 * distributed under the License is distributed on an "AS IS" BASIS,
 * WITHOUT WARRANTIES OR CONDITIONS OF ANY KIND, either express or implied.
 * See the License for the specific language governing permissions and
 * limitations under the License.
 */
package org.thingsboard.server.controller;

import com.fasterxml.jackson.databind.ObjectMapper;
import com.fasterxml.jackson.databind.node.ObjectNode;
import com.google.common.util.concurrent.FutureCallback;
import com.google.common.util.concurrent.Futures;
import com.google.common.util.concurrent.ListenableFuture;
import com.google.common.util.concurrent.MoreExecutors;
import lombok.Getter;
import lombok.extern.slf4j.Slf4j;
import org.springframework.beans.factory.annotation.Autowired;
import org.springframework.beans.factory.annotation.Value;
import org.springframework.http.MediaType;
import org.springframework.security.core.Authentication;
import org.springframework.security.core.context.SecurityContextHolder;
import org.springframework.web.bind.MethodArgumentNotValidException;
import org.springframework.web.bind.annotation.ExceptionHandler;
import org.springframework.web.context.request.async.AsyncRequestTimeoutException;
import org.springframework.web.context.request.async.DeferredResult;
import org.thingsboard.server.cluster.TbClusterService;
import org.thingsboard.server.common.data.Customer;
import org.thingsboard.server.common.data.Dashboard;
import org.thingsboard.server.common.data.DashboardInfo;
import org.thingsboard.server.common.data.Device;
import org.thingsboard.server.common.data.DeviceInfo;
import org.thingsboard.server.common.data.DeviceProfile;
import org.thingsboard.server.common.data.EntityType;
import org.thingsboard.server.common.data.EntityView;
import org.thingsboard.server.common.data.EntityViewInfo;
import org.thingsboard.server.common.data.HasName;
import org.thingsboard.server.common.data.HasTenantId;
import org.thingsboard.server.common.data.OtaPackage;
import org.thingsboard.server.common.data.OtaPackageInfo;
import org.thingsboard.server.common.data.StringUtils;
import org.thingsboard.server.common.data.TbResource;
import org.thingsboard.server.common.data.TbResourceInfo;
import org.thingsboard.server.common.data.Tenant;
import org.thingsboard.server.common.data.TenantInfo;
import org.thingsboard.server.common.data.TenantProfile;
import org.thingsboard.server.common.data.User;
import org.thingsboard.server.common.data.alarm.Alarm;
import org.thingsboard.server.common.data.alarm.AlarmComment;
import org.thingsboard.server.common.data.alarm.AlarmInfo;
import org.thingsboard.server.common.data.asset.Asset;
import org.thingsboard.server.common.data.asset.AssetInfo;
import org.thingsboard.server.common.data.asset.AssetProfile;
import org.thingsboard.server.common.data.audit.ActionType;
import org.thingsboard.server.common.data.edge.Edge;
import org.thingsboard.server.common.data.edge.EdgeEventActionType;
import org.thingsboard.server.common.data.edge.EdgeEventType;
import org.thingsboard.server.common.data.edge.EdgeInfo;
import org.thingsboard.server.common.data.exception.ThingsboardErrorCode;
import org.thingsboard.server.common.data.exception.ThingsboardException;
import org.thingsboard.server.common.data.id.AlarmCommentId;
import org.thingsboard.server.common.data.id.AlarmId;
import org.thingsboard.server.common.data.id.AssetId;
import org.thingsboard.server.common.data.id.AssetProfileId;
import org.thingsboard.server.common.data.id.CustomerId;
import org.thingsboard.server.common.data.id.DashboardId;
import org.thingsboard.server.common.data.id.DeviceId;
import org.thingsboard.server.common.data.id.DeviceProfileId;
import org.thingsboard.server.common.data.id.EdgeId;
import org.thingsboard.server.common.data.id.EntityId;
import org.thingsboard.server.common.data.id.EntityIdFactory;
import org.thingsboard.server.common.data.id.EntityViewId;
import org.thingsboard.server.common.data.id.HasId;
import org.thingsboard.server.common.data.id.OtaPackageId;
import org.thingsboard.server.common.data.id.QueueId;
import org.thingsboard.server.common.data.id.RpcId;
import org.thingsboard.server.common.data.id.RuleChainId;
import org.thingsboard.server.common.data.id.RuleNodeId;
import org.thingsboard.server.common.data.id.TbResourceId;
import org.thingsboard.server.common.data.id.TenantId;
import org.thingsboard.server.common.data.id.TenantProfileId;
import org.thingsboard.server.common.data.id.UUIDBased;
import org.thingsboard.server.common.data.id.UserId;
import org.thingsboard.server.common.data.id.WidgetTypeId;
import org.thingsboard.server.common.data.id.WidgetsBundleId;
import org.thingsboard.server.common.data.page.PageLink;
import org.thingsboard.server.common.data.page.SortOrder;
import org.thingsboard.server.common.data.page.TimePageLink;
import org.thingsboard.server.common.data.plugin.ComponentDescriptor;
import org.thingsboard.server.common.data.plugin.ComponentType;
import org.thingsboard.server.common.data.query.EntityDataSortOrder;
import org.thingsboard.server.common.data.query.EntityKey;
import org.thingsboard.server.common.data.queue.Queue;
import org.thingsboard.server.common.data.rpc.Rpc;
import org.thingsboard.server.common.data.rule.RuleChain;
import org.thingsboard.server.common.data.rule.RuleChainType;
import org.thingsboard.server.common.data.rule.RuleNode;
import org.thingsboard.server.common.data.util.ThrowingBiFunction;
import org.thingsboard.server.common.data.widget.WidgetTypeDetails;
import org.thingsboard.server.common.data.widget.WidgetsBundle;
import org.thingsboard.server.dao.alarm.AlarmCommentService;
import org.thingsboard.server.dao.asset.AssetProfileService;
import org.thingsboard.server.dao.asset.AssetService;
import org.thingsboard.server.dao.attributes.AttributesService;
import org.thingsboard.server.dao.audit.AuditLogService;
import org.thingsboard.server.dao.customer.CustomerService;
import org.thingsboard.server.dao.dashboard.DashboardService;
import org.thingsboard.server.dao.device.ClaimDevicesService;
import org.thingsboard.server.dao.device.DeviceCredentialsService;
import org.thingsboard.server.dao.device.DeviceProfileService;
import org.thingsboard.server.dao.device.DeviceService;
import org.thingsboard.server.dao.edge.EdgeService;
import org.thingsboard.server.dao.entityview.EntityViewService;
import org.thingsboard.server.dao.exception.DataValidationException;
import org.thingsboard.server.dao.exception.IncorrectParameterException;
import org.thingsboard.server.dao.model.ModelConstants;
import org.thingsboard.server.dao.oauth2.OAuth2ConfigTemplateService;
import org.thingsboard.server.dao.oauth2.OAuth2Service;
import org.thingsboard.server.dao.ota.OtaPackageService;
import org.thingsboard.server.dao.queue.QueueService;
import org.thingsboard.server.dao.relation.RelationService;
import org.thingsboard.server.dao.rpc.RpcService;
import org.thingsboard.server.dao.rule.RuleChainService;
import org.thingsboard.server.dao.service.Validator;
import org.thingsboard.server.dao.tenant.TbTenantProfileCache;
import org.thingsboard.server.dao.tenant.TenantProfileService;
import org.thingsboard.server.dao.tenant.TenantService;
import org.thingsboard.server.dao.user.UserService;
import org.thingsboard.server.dao.user.UserSettingsService;
import org.thingsboard.server.dao.widget.WidgetTypeService;
import org.thingsboard.server.dao.widget.WidgetsBundleService;
import org.thingsboard.server.exception.ThingsboardErrorResponseHandler;
import org.thingsboard.server.queue.discovery.PartitionService;
import org.thingsboard.server.queue.provider.TbQueueProducerProvider;
import org.thingsboard.server.queue.util.TbCoreComponent;
import org.thingsboard.server.service.action.EntityActionService;
import org.thingsboard.server.service.component.ComponentDiscoveryService;
import org.thingsboard.server.service.edge.instructions.EdgeInstallService;
import org.thingsboard.server.service.edge.rpc.EdgeRpcService;
import org.thingsboard.server.service.entitiy.TbNotificationEntityService;
import org.thingsboard.server.service.ota.OtaPackageStateService;
import org.thingsboard.server.service.profile.TbAssetProfileCache;
import org.thingsboard.server.service.profile.TbDeviceProfileCache;
import org.thingsboard.server.service.resource.TbResourceService;
import org.thingsboard.server.service.security.model.SecurityUser;
import org.thingsboard.server.service.security.permission.AccessControlService;
import org.thingsboard.server.service.security.permission.Operation;
import org.thingsboard.server.service.security.permission.Resource;
import org.thingsboard.server.service.state.DeviceStateService;
import org.thingsboard.server.service.sync.ie.exporting.ExportableEntitiesService;
import org.thingsboard.server.service.sync.vc.EntitiesVersionControlService;
import org.thingsboard.server.service.telemetry.AlarmSubscriptionService;
import org.thingsboard.server.service.telemetry.TelemetrySubscriptionService;

import javax.mail.MessagingException;
import javax.servlet.http.HttpServletResponse;
import java.util.List;
import java.util.Optional;
import java.util.Set;
import java.util.UUID;
import java.util.function.BiConsumer;
import java.util.function.BiFunction;
import java.util.stream.Collectors;

import static org.thingsboard.server.common.data.StringUtils.isNotEmpty;
import static org.thingsboard.server.common.data.query.EntityKeyType.ENTITY_FIELD;
import static org.thingsboard.server.controller.UserController.YOU_DON_T_HAVE_PERMISSION_TO_PERFORM_THIS_OPERATION;
import static org.thingsboard.server.dao.service.Validator.validateId;

@Slf4j
@TbCoreComponent
public abstract class BaseController {

    /*Swagger UI description*/

    private static final ObjectMapper json = new ObjectMapper();

    @Autowired
    private ThingsboardErrorResponseHandler errorResponseHandler;

    @Autowired
    protected AccessControlService accessControlService;

    @Autowired
    protected TenantService tenantService;

    @Autowired
    protected TenantProfileService tenantProfileService;

    @Autowired
    protected CustomerService customerService;

    @Autowired
    protected UserService userService;

    @Autowired
    protected UserSettingsService userSettingsService;

    @Autowired
    protected DeviceService deviceService;

    @Autowired
    protected DeviceProfileService deviceProfileService;

    @Autowired
    protected AssetService assetService;

    @Autowired
    protected AssetProfileService assetProfileService;

    @Autowired
    protected AlarmSubscriptionService alarmService;

    @Autowired
    protected AlarmCommentService alarmCommentService;

    @Autowired
    protected DeviceCredentialsService deviceCredentialsService;

    @Autowired
    protected WidgetsBundleService widgetsBundleService;

    @Autowired
    protected WidgetTypeService widgetTypeService;

    @Autowired
    protected DashboardService dashboardService;

    @Autowired
    protected OAuth2Service oAuth2Service;

    @Autowired
    protected OAuth2ConfigTemplateService oAuth2ConfigTemplateService;

    @Autowired
    protected ComponentDiscoveryService componentDescriptorService;

    @Autowired
    protected RuleChainService ruleChainService;

    @Autowired
    protected TbClusterService tbClusterService;

    @Autowired
    protected RelationService relationService;

    @Autowired
    protected AuditLogService auditLogService;

    @Autowired
    protected DeviceStateService deviceStateService;

    @Autowired
    protected EntityViewService entityViewService;

    @Autowired
    protected TelemetrySubscriptionService tsSubService;

    @Autowired
    protected AttributesService attributesService;

    @Autowired
    protected ClaimDevicesService claimDevicesService;

    @Autowired
    protected PartitionService partitionService;

    @Autowired
    protected TbResourceService resourceService;

    @Autowired
    protected OtaPackageService otaPackageService;

    @Autowired
    protected OtaPackageStateService otaPackageStateService;

    @Autowired
    protected RpcService rpcService;

    @Autowired
    protected TbQueueProducerProvider producerProvider;

    @Autowired
    protected TbTenantProfileCache tenantProfileCache;

    @Autowired
    protected TbDeviceProfileCache deviceProfileCache;

    @Autowired
    protected TbAssetProfileCache assetProfileCache;

    @Autowired(required = false)
    protected EdgeService edgeService;

    @Autowired(required = false)
    protected EdgeRpcService edgeRpcService;

    @Autowired(required = false)
    protected EdgeInstallService edgeInstallService;

    @Autowired
    protected TbNotificationEntityService notificationEntityService;

    @Autowired
    protected EntityActionService entityActionService;

    @Autowired
    protected QueueService queueService;

    @Autowired
    protected EntitiesVersionControlService vcService;

    @Autowired
    protected ExportableEntitiesService entitiesService;

    @Value("${server.log_controller_error_stack_trace}")
    @Getter
    private boolean logControllerErrorStackTrace;

    @Value("${edges.enabled}")
    @Getter
    protected boolean edgesEnabled;

    @ExceptionHandler(Exception.class)
    public void handleControllerException(Exception e, HttpServletResponse response) {
        ThingsboardException thingsboardException = handleException(e);
        if (thingsboardException.getErrorCode() == ThingsboardErrorCode.GENERAL && thingsboardException.getCause() instanceof Exception
                && StringUtils.equals(thingsboardException.getCause().getMessage(), thingsboardException.getMessage())) {
            e = (Exception) thingsboardException.getCause();
        } else {
            e = thingsboardException;
        }
        errorResponseHandler.handle(e, response);
    }

    @ExceptionHandler(ThingsboardException.class)
    public void handleThingsboardException(ThingsboardException ex, HttpServletResponse response) {
        errorResponseHandler.handle(ex, response);
    }

    /**
     * @deprecated Exceptions that are not of {@link ThingsboardException} type
     * are now caught and mapped to {@link ThingsboardException} by
     * {@link ExceptionHandler} {@link BaseController#handleControllerException(Exception, HttpServletResponse)}
     * which basically acts like the following boilerplate:
     * {@code
     *  try {
     *      someExceptionThrowingMethod();
     *  } catch (Exception e) {
     *      throw handleException(e);
     *  }
     * }
     * */
    @Deprecated
    ThingsboardException handleException(Exception exception) {
        return handleException(exception, true);
    }

    private ThingsboardException handleException(Exception exception, boolean logException) {
        if (logException && logControllerErrorStackTrace) {
            log.error("Error [{}]", exception.getMessage(), exception);
        }

        String cause = "";
        if (exception.getCause() != null) {
            cause = exception.getCause().getClass().getCanonicalName();
        }

        if (exception instanceof ThingsboardException) {
            return (ThingsboardException) exception;
        } else if (exception instanceof IllegalArgumentException || exception instanceof IncorrectParameterException
                || exception instanceof DataValidationException || cause.contains("IncorrectParameterException")) {
            return new ThingsboardException(exception.getMessage(), ThingsboardErrorCode.BAD_REQUEST_PARAMS);
        } else if (exception instanceof MessagingException) {
            return new ThingsboardException("Unable to send mail: " + exception.getMessage(), ThingsboardErrorCode.GENERAL);
        } else if (exception instanceof AsyncRequestTimeoutException) {
            return new ThingsboardException("Request timeout", ThingsboardErrorCode.GENERAL);
        } else {
            return new ThingsboardException(exception.getMessage(), exception, ThingsboardErrorCode.GENERAL);
        }
    }

    /**
     * Handles validation error for controller method arguments annotated with @{@link javax.validation.Valid}
     * */
    @ExceptionHandler(MethodArgumentNotValidException.class)
    public void handleValidationError(MethodArgumentNotValidException e, HttpServletResponse response) {
        String errorMessage = "Validation error: " + e.getFieldErrors().stream()
                .map(fieldError -> {
                    String property = fieldError.getField();
                    if (property.equals("valid") || StringUtils.endsWith(property, ".valid")) { // when custom @AssertTrue is used
                        property = "";
                    }
                    return (!property.isEmpty() ? (property + " ") : "") + fieldError.getDefaultMessage();
                })
                .collect(Collectors.joining(", "));
        ThingsboardException thingsboardException = new ThingsboardException(errorMessage, ThingsboardErrorCode.BAD_REQUEST_PARAMS);
        handleControllerException(thingsboardException, response);
    }

    <T> T checkNotNull(T reference) throws ThingsboardException {
        return checkNotNull(reference, "Requested item wasn't found!");
    }

    <T> T checkNotNull(T reference, String notFoundMessage) throws ThingsboardException {
        if (reference == null) {
            throw new ThingsboardException(notFoundMessage, ThingsboardErrorCode.ITEM_NOT_FOUND);
        }
        return reference;
    }

    <T> T checkNotNull(Optional<T> reference) throws ThingsboardException {
        return checkNotNull(reference, "Requested item wasn't found!");
    }

    <T> T checkNotNull(Optional<T> reference, String notFoundMessage) throws ThingsboardException {
        if (reference.isPresent()) {
            return reference.get();
        } else {
            throw new ThingsboardException(notFoundMessage, ThingsboardErrorCode.ITEM_NOT_FOUND);
        }
    }

    void checkParameter(String name, String param) throws ThingsboardException {
        if (StringUtils.isEmpty(param)) {
            throw new ThingsboardException("Parameter '" + name + "' can't be empty!", ThingsboardErrorCode.BAD_REQUEST_PARAMS);
        }
    }

    void checkArrayParameter(String name, String[] params) throws ThingsboardException {
        if (params == null || params.length == 0) {
            throw new ThingsboardException("Parameter '" + name + "' can't be empty!", ThingsboardErrorCode.BAD_REQUEST_PARAMS);
        } else {
            for (String param : params) {
                checkParameter(name, param);
            }
        }
    }

    UUID toUUID(String id) throws ThingsboardException {
        try {
            return UUID.fromString(id);
        } catch (IllegalArgumentException e) {
            throw handleException(e, false);
        }
    }

    PageLink createPageLink(int pageSize, int page, String textSearch, String sortProperty, String sortOrder) throws ThingsboardException {
        if (StringUtils.isNotEmpty(sortProperty)) {
            if (!Validator.isValidProperty(sortProperty)) {
                throw new IllegalArgumentException("Invalid sort property");
            }
            SortOrder.Direction direction = SortOrder.Direction.ASC;
            if (StringUtils.isNotEmpty(sortOrder)) {
                try {
                    direction = SortOrder.Direction.valueOf(sortOrder.toUpperCase());
                } catch (IllegalArgumentException e) {
                    throw new ThingsboardException("Unsupported sort order '" + sortOrder + "'! Only 'ASC' or 'DESC' types are allowed.", ThingsboardErrorCode.BAD_REQUEST_PARAMS);
                }
            }
            SortOrder sort = new SortOrder(sortProperty, direction);
            return new PageLink(pageSize, page, textSearch, sort);
        } else {
            return new PageLink(pageSize, page, textSearch);
        }
    }

    TimePageLink createTimePageLink(int pageSize, int page, String textSearch,
                                    String sortProperty, String sortOrder, Long startTime, Long endTime) throws ThingsboardException {
        PageLink pageLink = this.createPageLink(pageSize, page, textSearch, sortProperty, sortOrder);
        return new TimePageLink(pageLink, startTime, endTime);
    }

    protected SecurityUser getCurrentUser() throws ThingsboardException {
        Authentication authentication = SecurityContextHolder.getContext().getAuthentication();
        if (authentication != null && authentication.getPrincipal() instanceof SecurityUser) {
            return (SecurityUser) authentication.getPrincipal();
        } else {
            throw new ThingsboardException("You aren't authorized to perform this operation!", ThingsboardErrorCode.AUTHENTICATION);
        }
    }

    Tenant checkTenantId(TenantId tenantId, Operation operation) throws ThingsboardException {
        return checkEntityId(tenantId, (t, i) -> tenantService.findTenantById(tenantId), operation);
    }

    TenantInfo checkTenantInfoId(TenantId tenantId, Operation operation) throws ThingsboardException {
        return checkEntityId(tenantId, (t, i) -> tenantService.findTenantInfoById(tenantId), operation);
    }

    TenantProfile checkTenantProfileId(TenantProfileId tenantProfileId, Operation operation) throws ThingsboardException {
        try {
            validateId(tenantProfileId, "Incorrect tenantProfileId " + tenantProfileId);
            TenantProfile tenantProfile = tenantProfileService.findTenantProfileById(getTenantId(), tenantProfileId);
            checkNotNull(tenantProfile, "Tenant profile with id [" + tenantProfileId + "] is not found");
            accessControlService.checkPermission(getCurrentUser(), Resource.TENANT_PROFILE, operation);
            return tenantProfile;
        } catch (Exception e) {
            throw handleException(e, false);
        }
    }

    protected TenantId getTenantId() throws ThingsboardException {
        return getCurrentUser().getTenantId();
    }

    Customer checkCustomerId(CustomerId customerId, Operation operation) throws ThingsboardException {
        return checkEntityId(customerId, customerService::findCustomerById, operation);
    }

    User checkUserId(UserId userId, Operation operation) throws ThingsboardException {
        return checkEntityId(userId, userService::findUserById, operation);
    }

    protected <I extends EntityId, T extends HasTenantId> void checkEntity(I entityId, T entity, Resource resource) throws ThingsboardException {
        if (entityId == null) {
            accessControlService.checkPermission(getCurrentUser(), resource, Operation.CREATE, null, entity);
        } else {
            checkEntityId(entityId, Operation.WRITE);
        }
    }

    protected void checkEntityId(EntityId entityId, Operation operation) throws ThingsboardException {
        try {
            if (entityId == null) {
                throw new ThingsboardException("Parameter entityId can't be empty!", ThingsboardErrorCode.BAD_REQUEST_PARAMS);
            }
            validateId(entityId.getId(), "Incorrect entityId " + entityId);
            switch (entityId.getEntityType()) {
                case ALARM:
                    checkAlarmId(new AlarmId(entityId.getId()), operation);
                    return;
                case DEVICE:
                    checkDeviceId(new DeviceId(entityId.getId()), operation);
                    return;
                case DEVICE_PROFILE:
                    checkDeviceProfileId(new DeviceProfileId(entityId.getId()), operation);
                    return;
                case CUSTOMER:
                    checkCustomerId(new CustomerId(entityId.getId()), operation);
                    return;
                case TENANT:
                    checkTenantId(TenantId.fromUUID(entityId.getId()), operation);
                    return;
                case TENANT_PROFILE:
                    checkTenantProfileId(new TenantProfileId(entityId.getId()), operation);
                    return;
                case RULE_CHAIN:
                    checkRuleChain(new RuleChainId(entityId.getId()), operation);
                    return;
                case RULE_NODE:
                    checkRuleNode(new RuleNodeId(entityId.getId()), operation);
                    return;
                case ASSET:
                    checkAssetId(new AssetId(entityId.getId()), operation);
                    return;
                case ASSET_PROFILE:
                    checkAssetProfileId(new AssetProfileId(entityId.getId()), operation);
                    return;
                case DASHBOARD:
                    checkDashboardId(new DashboardId(entityId.getId()), operation);
                    return;
                case USER:
                    checkUserId(new UserId(entityId.getId()), operation);
                    return;
                case ENTITY_VIEW:
                    checkEntityViewId(new EntityViewId(entityId.getId()), operation);
                    return;
                case EDGE:
                    checkEdgeId(new EdgeId(entityId.getId()), operation);
                    return;
                case WIDGETS_BUNDLE:
                    checkWidgetsBundleId(new WidgetsBundleId(entityId.getId()), operation);
                    return;
                case WIDGET_TYPE:
                    checkWidgetTypeId(new WidgetTypeId(entityId.getId()), operation);
                    return;
                case TB_RESOURCE:
                    checkResourceId(new TbResourceId(entityId.getId()), operation);
                    return;
                case OTA_PACKAGE:
                    checkOtaPackageId(new OtaPackageId(entityId.getId()), operation);
                    return;
                case QUEUE:
                    checkQueueId(new QueueId(entityId.getId()), operation);
                    return;
                default:
                    checkEntityId(entityId, entitiesService::findEntityByTenantIdAndId, operation);
            }
        } catch (Exception e) {
            throw handleException(e, false);
        }
    }
<<<<<<< HEAD

    protected <E extends HasId<I> & HasTenantId, I extends EntityId> E checkEntityId(I entityId, ThrowingBiFunction<TenantId, I, E> findingFunction, Operation operation) throws ThingsboardException {
=======
    Device checkDeviceId(DeviceId deviceId, Operation operation) throws ThingsboardException {
>>>>>>> 6cc8b8e6
        try {
            validateId((UUIDBased) entityId, "Invalid entity id");
            SecurityUser user = getCurrentUser();
            E entity = findingFunction.apply(user.getTenantId(), entityId);
            checkNotNull(entity, entityId.getEntityType() + " with id [" + entityId + "] not found");
            return checkEntity(user, entity, operation);
        } catch (Exception e) {
            throw handleException(e, false);
        }
    }

    protected <E extends HasId<I> & HasTenantId, I extends EntityId> E checkEntity(SecurityUser user, E entity, Operation operation) throws ThingsboardException {
        checkNotNull(entity, "Entity not found");
        accessControlService.checkPermission(user, Resource.of(entity.getId().getEntityType()), operation, entity.getId(), entity);
        return entity;
    }

    Device checkDeviceId(DeviceId deviceId, Operation operation) throws ThingsboardException {
        return checkEntityId(deviceId, deviceService::findDeviceById, operation);
    }

    DeviceInfo checkDeviceInfoId(DeviceId deviceId, Operation operation) throws ThingsboardException {
        return checkEntityId(deviceId, deviceService::findDeviceInfoById, operation);
    }

    DeviceProfile checkDeviceProfileId(DeviceProfileId deviceProfileId, Operation operation) throws ThingsboardException {
        return checkEntityId(deviceProfileId, deviceProfileService::findDeviceProfileById, operation);
    }

    protected EntityView checkEntityViewId(EntityViewId entityViewId, Operation operation) throws ThingsboardException {
        return checkEntityId(entityViewId, entityViewService::findEntityViewById, operation);
    }

    EntityViewInfo checkEntityViewInfoId(EntityViewId entityViewId, Operation operation) throws ThingsboardException {
        return checkEntityId(entityViewId, entityViewService::findEntityViewInfoById, operation);
    }

    Asset checkAssetId(AssetId assetId, Operation operation) throws ThingsboardException {
        return checkEntityId(assetId, assetService::findAssetById, operation);
    }

    AssetInfo checkAssetInfoId(AssetId assetId, Operation operation) throws ThingsboardException {
        return checkEntityId(assetId, assetService::findAssetInfoById, operation);
    }

    AssetProfile checkAssetProfileId(AssetProfileId assetProfileId, Operation operation) throws ThingsboardException {
        return checkEntityId(assetProfileId, assetProfileService::findAssetProfileById, operation);
    }

    Alarm checkAlarmId(AlarmId alarmId, Operation operation) throws ThingsboardException {
        return checkEntityId(alarmId, alarmService::findAlarmById, operation);
    }

    AlarmInfo checkAlarmInfoId(AlarmId alarmId, Operation operation) throws ThingsboardException {
<<<<<<< HEAD
        return checkEntityId(alarmId, (tenantId, id) -> {
            return alarmService.findAlarmInfoByIdAsync(tenantId, alarmId).get();
        }, operation);
=======
        try {
            validateId(alarmId, "Incorrect alarmId " + alarmId);
            AlarmInfo alarmInfo = alarmService.findAlarmInfoById(getCurrentUser().getTenantId(), alarmId);
            checkNotNull(alarmInfo, "Alarm with id [" + alarmId + "] is not found");
            accessControlService.checkPermission(getCurrentUser(), Resource.ALARM, operation, alarmId, alarmInfo);
            return alarmInfo;
        } catch (Exception e) {
            throw handleException(e, false);
        }
>>>>>>> 6cc8b8e6
    }

    AlarmComment checkAlarmCommentId(AlarmCommentId alarmCommentId, AlarmId alarmId) throws ThingsboardException {
        try {
            validateId(alarmCommentId, "Incorrect alarmCommentId " + alarmCommentId);
            AlarmComment alarmComment = alarmCommentService.findAlarmCommentByIdAsync(getCurrentUser().getTenantId(), alarmCommentId).get();
            checkNotNull(alarmComment, "Alarm comment with id [" + alarmCommentId + "] is not found");
            if (!alarmId.equals(alarmComment.getAlarmId())) {
                throw new ThingsboardException("Alarm id does not match with comment alarm id", ThingsboardErrorCode.BAD_REQUEST_PARAMS);
            }
            return alarmComment;
        } catch (Exception e) {
            throw handleException(e, false);
        }
    }

    WidgetsBundle checkWidgetsBundleId(WidgetsBundleId widgetsBundleId, Operation operation) throws ThingsboardException {
        return checkEntityId(widgetsBundleId, widgetsBundleService::findWidgetsBundleById, operation);
    }

    WidgetTypeDetails checkWidgetTypeId(WidgetTypeId widgetTypeId, Operation operation) throws ThingsboardException {
        return checkEntityId(widgetTypeId, widgetTypeService::findWidgetTypeDetailsById, operation);
    }

    Dashboard checkDashboardId(DashboardId dashboardId, Operation operation) throws ThingsboardException {
        return checkEntityId(dashboardId, dashboardService::findDashboardById, operation);
    }

    Edge checkEdgeId(EdgeId edgeId, Operation operation) throws ThingsboardException {
        return checkEntityId(edgeId, edgeService::findEdgeById, operation);
    }

    EdgeInfo checkEdgeInfoId(EdgeId edgeId, Operation operation) throws ThingsboardException {
        return checkEntityId(edgeId, edgeService::findEdgeInfoById, operation);
    }

    DashboardInfo checkDashboardInfoId(DashboardId dashboardId, Operation operation) throws ThingsboardException {
        return checkEntityId(dashboardId, dashboardService::findDashboardInfoById, operation);
    }

    ComponentDescriptor checkComponentDescriptorByClazz(String clazz) throws ThingsboardException {
        try {
            log.debug("[{}] Lookup component descriptor", clazz);
            return checkNotNull(componentDescriptorService.getComponent(clazz));
        } catch (Exception e) {
            throw handleException(e, false);
        }
    }

    List<ComponentDescriptor> checkComponentDescriptorsByType(ComponentType type, RuleChainType ruleChainType) throws ThingsboardException {
        try {
            log.debug("[{}] Lookup component descriptors", type);
            return componentDescriptorService.getComponents(type, ruleChainType);
        } catch (Exception e) {
            throw handleException(e, false);
        }
    }

    List<ComponentDescriptor> checkComponentDescriptorsByTypes(Set<ComponentType> types, RuleChainType ruleChainType) throws ThingsboardException {
        try {
            log.debug("[{}] Lookup component descriptors", types);
            return componentDescriptorService.getComponents(types, ruleChainType);
        } catch (Exception e) {
            throw handleException(e, false);
        }
    }

    protected RuleChain checkRuleChain(RuleChainId ruleChainId, Operation operation) throws ThingsboardException {
        return checkEntityId(ruleChainId, ruleChainService::findRuleChainById, operation);
    }

    protected RuleNode checkRuleNode(RuleNodeId ruleNodeId, Operation operation) throws ThingsboardException {
        validateId(ruleNodeId, "Incorrect ruleNodeId " + ruleNodeId);
        RuleNode ruleNode = ruleChainService.findRuleNodeById(getTenantId(), ruleNodeId);
        checkNotNull(ruleNode, "Rule node with id [" + ruleNodeId + "] is not found");
        checkRuleChain(ruleNode.getRuleChainId(), operation);
        return ruleNode;
    }

    TbResource checkResourceId(TbResourceId resourceId, Operation operation) throws ThingsboardException {
        return checkEntityId(resourceId, resourceService::findResourceById, operation);
    }

    TbResourceInfo checkResourceInfoId(TbResourceId resourceId, Operation operation) throws ThingsboardException {
        return checkEntityId(resourceId, resourceService::findResourceInfoById, operation);
    }

    OtaPackage checkOtaPackageId(OtaPackageId otaPackageId, Operation operation) throws ThingsboardException {
        return checkEntityId(otaPackageId, otaPackageService::findOtaPackageById, operation);
    }

    OtaPackageInfo checkOtaPackageInfoId(OtaPackageId otaPackageId, Operation operation) throws ThingsboardException {
        return checkEntityId(otaPackageId, otaPackageService::findOtaPackageInfoById, operation);
    }

    Rpc checkRpcId(RpcId rpcId, Operation operation) throws ThingsboardException {
        return checkEntityId(rpcId, rpcService::findById, operation);
    }

    protected Queue checkQueueId(QueueId queueId, Operation operation) throws ThingsboardException {
        Queue queue = checkEntityId(queueId, queueService::findQueueById, operation);
        TenantId tenantId = getTenantId();
        if (queue.getTenantId().isNullUid() && !tenantId.isNullUid()) {
            TenantProfile tenantProfile = tenantProfileCache.get(tenantId);
            if (tenantProfile.isIsolatedTbRuleEngine()) {
                throw new ThingsboardException(YOU_DON_T_HAVE_PERMISSION_TO_PERFORM_THIS_OPERATION,
                        ThingsboardErrorCode.PERMISSION_DENIED);
            }
        }
        return queue;
    }

    protected <I extends EntityId> I emptyId(EntityType entityType) {
        return (I) EntityIdFactory.getByTypeAndUuid(entityType, ModelConstants.NULL_UUID);
    }

    public static Exception toException(Throwable error) {
        return error != null ? (Exception.class.isInstance(error) ? (Exception) error : new Exception(error)) : null;
    }

    protected <E extends HasName & HasId<? extends EntityId>> void logEntityAction(SecurityUser user, EntityType entityType, E savedEntity, ActionType actionType) {
        logEntityAction(user, entityType, null, savedEntity, actionType, null);
    }

    protected <E extends HasName & HasId<? extends EntityId>> void logEntityAction(SecurityUser user, EntityType entityType, E entity, E savedEntity, ActionType actionType, Exception e) {
        EntityId entityId = savedEntity != null ? savedEntity.getId() : emptyId(entityType);
        entityActionService.logEntityAction(user, entityId, savedEntity != null ? savedEntity : entity,
                user.getCustomerId(), actionType, e);
    }

    protected <E extends HasName & HasId<? extends EntityId>> E doSaveAndLog(EntityType entityType, E entity, BiFunction<TenantId, E, E> savingFunction) throws Exception {
        ActionType actionType = entity.getId() == null ? ActionType.ADDED : ActionType.UPDATED;
        SecurityUser user = getCurrentUser();
        try {
            E savedEntity = savingFunction.apply(user.getTenantId(), entity);
            logEntityAction(user, entityType, savedEntity, actionType);
            return savedEntity;
        } catch (Exception e) {
            logEntityAction(user, entityType, entity, null, actionType, e);
            throw e;
        }
    }

    protected <E extends HasName & HasId<I>, I extends EntityId> void doDeleteAndLog(EntityType entityType, E entity, BiConsumer<TenantId, I> deleteFunction) throws Exception {
        SecurityUser user = getCurrentUser();
        try {
            deleteFunction.accept(user.getTenantId(), entity.getId());
            logEntityAction(user, entityType, entity, ActionType.DELETED);
        } catch (Exception e) {
            logEntityAction(user, entityType, entity, entity, ActionType.DELETED, e);
            throw e;
        }
    }

    protected void sendEntityNotificationMsg(TenantId tenantId, EntityId entityId, EdgeEventActionType action) {
        sendNotificationMsgToEdge(tenantId, null, entityId, null, null, action);
    }

    protected void sendEntityAssignToEdgeNotificationMsg(TenantId tenantId, EdgeId edgeId, EntityId entityId, EdgeEventActionType action) {
        sendNotificationMsgToEdge(tenantId, edgeId, entityId, null, null, action);
    }

    private void sendNotificationMsgToEdge(TenantId tenantId, EdgeId edgeId, EntityId entityId, String body, EdgeEventType type, EdgeEventActionType action) {
        tbClusterService.sendNotificationMsgToEdge(tenantId, edgeId, entityId, body, type, action);
    }

    protected void processDashboardIdFromAdditionalInfo(ObjectNode additionalInfo, String requiredFields) throws ThingsboardException {
        String dashboardId = additionalInfo.has(requiredFields) ? additionalInfo.get(requiredFields).asText() : null;
        if (dashboardId != null && !dashboardId.equals("null")) {
            if (dashboardService.findDashboardById(getTenantId(), new DashboardId(UUID.fromString(dashboardId))) == null) {
                additionalInfo.remove(requiredFields);
            }
        }
    }

    protected MediaType parseMediaType(String contentType) {
        try {
            return MediaType.parseMediaType(contentType);
        } catch (Exception e) {
            return MediaType.APPLICATION_OCTET_STREAM;
        }
    }

    protected <T> DeferredResult<T> wrapFuture(ListenableFuture<T> future) {
        final DeferredResult<T> deferredResult = new DeferredResult<>();
        Futures.addCallback(future, new FutureCallback<>() {
            @Override
            public void onSuccess(T result) {
                deferredResult.setResult(result);
            }

            @Override
            public void onFailure(Throwable t) {
                deferredResult.setErrorResult(t);
            }
        }, MoreExecutors.directExecutor());
        return deferredResult;
    }

    protected EntityDataSortOrder createEntityDataSortOrder(String sortProperty, String sortOrder) {
        if (isNotEmpty(sortProperty)) {
            EntityDataSortOrder entityDataSortOrder = new EntityDataSortOrder();
            entityDataSortOrder.setKey(new EntityKey(ENTITY_FIELD, sortProperty));
            if (isNotEmpty(sortOrder)) {
                entityDataSortOrder.setDirection(EntityDataSortOrder.Direction.valueOf(sortOrder));
            }
            return entityDataSortOrder;
        } else {
            return null;
        }
    }

}<|MERGE_RESOLUTION|>--- conflicted
+++ resolved
@@ -599,12 +599,8 @@
             throw handleException(e, false);
         }
     }
-<<<<<<< HEAD
 
     protected <E extends HasId<I> & HasTenantId, I extends EntityId> E checkEntityId(I entityId, ThrowingBiFunction<TenantId, I, E> findingFunction, Operation operation) throws ThingsboardException {
-=======
-    Device checkDeviceId(DeviceId deviceId, Operation operation) throws ThingsboardException {
->>>>>>> 6cc8b8e6
         try {
             validateId((UUIDBased) entityId, "Invalid entity id");
             SecurityUser user = getCurrentUser();
@@ -659,21 +655,7 @@
     }
 
     AlarmInfo checkAlarmInfoId(AlarmId alarmId, Operation operation) throws ThingsboardException {
-<<<<<<< HEAD
-        return checkEntityId(alarmId, (tenantId, id) -> {
-            return alarmService.findAlarmInfoByIdAsync(tenantId, alarmId).get();
-        }, operation);
-=======
-        try {
-            validateId(alarmId, "Incorrect alarmId " + alarmId);
-            AlarmInfo alarmInfo = alarmService.findAlarmInfoById(getCurrentUser().getTenantId(), alarmId);
-            checkNotNull(alarmInfo, "Alarm with id [" + alarmId + "] is not found");
-            accessControlService.checkPermission(getCurrentUser(), Resource.ALARM, operation, alarmId, alarmInfo);
-            return alarmInfo;
-        } catch (Exception e) {
-            throw handleException(e, false);
-        }
->>>>>>> 6cc8b8e6
+        return checkEntityId(alarmId, alarmService::findAlarmInfoById, operation);
     }
 
     AlarmComment checkAlarmCommentId(AlarmCommentId alarmCommentId, AlarmId alarmId) throws ThingsboardException {
