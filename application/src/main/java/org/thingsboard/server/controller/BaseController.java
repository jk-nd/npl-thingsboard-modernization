/**
 * Copyright © 2016-2020 The Thingsboard Authors
 *
 * Licensed under the Apache License, Version 2.0 (the "License");
 * you may not use this file except in compliance with the License.
 * You may obtain a copy of the License at
 *
 *     http://www.apache.org/licenses/LICENSE-2.0
 *
 * Unless required by applicable law or agreed to in writing, software
 * distributed under the License is distributed on an "AS IS" BASIS,
 * WITHOUT WARRANTIES OR CONDITIONS OF ANY KIND, either express or implied.
 * See the License for the specific language governing permissions and
 * limitations under the License.
 */
package org.thingsboard.server.controller;

import com.fasterxml.jackson.core.JsonProcessingException;
import com.fasterxml.jackson.databind.ObjectMapper;
import com.fasterxml.jackson.databind.node.ArrayNode;
import com.fasterxml.jackson.databind.node.ObjectNode;
import lombok.Getter;
import lombok.extern.slf4j.Slf4j;
import org.apache.commons.lang3.StringUtils;
import org.springframework.beans.factory.annotation.Autowired;
import org.springframework.beans.factory.annotation.Value;
import org.springframework.security.core.Authentication;
import org.springframework.security.core.context.SecurityContextHolder;
import org.springframework.web.bind.annotation.ExceptionHandler;
import org.thingsboard.server.common.data.Customer;
import org.thingsboard.server.common.data.Dashboard;
import org.thingsboard.server.common.data.DashboardInfo;
import org.thingsboard.server.common.data.DataConstants;
import org.thingsboard.server.common.data.Device;
<<<<<<< HEAD
import org.thingsboard.server.common.data.DeviceInfo;
import org.thingsboard.server.common.data.DeviceProfile;
=======
>>>>>>> 36f6ad2a
import org.thingsboard.server.common.data.EdgeUtils;
import org.thingsboard.server.common.data.EntityType;
import org.thingsboard.server.common.data.EntityView;
import org.thingsboard.server.common.data.EntityViewInfo;
import org.thingsboard.server.common.data.HasName;
import org.thingsboard.server.common.data.HasTenantId;
import org.thingsboard.server.common.data.Tenant;
import org.thingsboard.server.common.data.TenantInfo;
import org.thingsboard.server.common.data.TenantProfile;
import org.thingsboard.server.common.data.User;
import org.thingsboard.server.common.data.alarm.Alarm;
import org.thingsboard.server.common.data.alarm.AlarmInfo;
import org.thingsboard.server.common.data.asset.Asset;
import org.thingsboard.server.common.data.asset.AssetInfo;
import org.thingsboard.server.common.data.audit.ActionType;
import org.thingsboard.server.common.data.edge.Edge;
<<<<<<< HEAD
=======
import org.thingsboard.server.common.data.edge.EdgeEventActionType;
>>>>>>> 36f6ad2a
import org.thingsboard.server.common.data.edge.EdgeEventType;
import org.thingsboard.server.common.data.exception.ThingsboardErrorCode;
import org.thingsboard.server.common.data.exception.ThingsboardException;
import org.thingsboard.server.common.data.id.AlarmId;
import org.thingsboard.server.common.data.id.AssetId;
import org.thingsboard.server.common.data.id.CustomerId;
import org.thingsboard.server.common.data.id.DashboardId;
import org.thingsboard.server.common.data.id.DeviceId;
<<<<<<< HEAD
import org.thingsboard.server.common.data.id.DeviceProfileId;
=======
>>>>>>> 36f6ad2a
import org.thingsboard.server.common.data.id.EdgeId;
import org.thingsboard.server.common.data.id.EntityId;
import org.thingsboard.server.common.data.id.EntityIdFactory;
import org.thingsboard.server.common.data.id.EntityViewId;
import org.thingsboard.server.common.data.id.RuleChainId;
import org.thingsboard.server.common.data.id.RuleNodeId;
import org.thingsboard.server.common.data.id.TenantId;
import org.thingsboard.server.common.data.id.TenantProfileId;
import org.thingsboard.server.common.data.id.UserId;
import org.thingsboard.server.common.data.id.WidgetTypeId;
import org.thingsboard.server.common.data.id.WidgetsBundleId;
import org.thingsboard.server.common.data.kv.AttributeKvEntry;
import org.thingsboard.server.common.data.kv.DataType;
import org.thingsboard.server.common.data.page.PageLink;
import org.thingsboard.server.common.data.page.SortOrder;
import org.thingsboard.server.common.data.page.TimePageLink;
import org.thingsboard.server.common.data.plugin.ComponentDescriptor;
import org.thingsboard.server.common.data.plugin.ComponentType;
import org.thingsboard.server.common.data.relation.EntityRelation;
import org.thingsboard.server.common.data.rule.RuleChain;
import org.thingsboard.server.common.data.rule.RuleChainType;
import org.thingsboard.server.common.data.rule.RuleNode;
import org.thingsboard.server.common.data.widget.WidgetType;
import org.thingsboard.server.common.data.widget.WidgetsBundle;
import org.thingsboard.server.common.msg.TbMsg;
import org.thingsboard.server.common.msg.TbMsgDataType;
import org.thingsboard.server.common.msg.TbMsgMetaData;
import org.thingsboard.server.dao.asset.AssetService;
import org.thingsboard.server.dao.attributes.AttributesService;
import org.thingsboard.server.dao.audit.AuditLogService;
import org.thingsboard.server.dao.customer.CustomerService;
import org.thingsboard.server.dao.dashboard.DashboardService;
import org.thingsboard.server.dao.device.ClaimDevicesService;
import org.thingsboard.server.dao.device.DeviceCredentialsService;
import org.thingsboard.server.dao.device.DeviceProfileService;
import org.thingsboard.server.dao.device.DeviceService;
import org.thingsboard.server.dao.edge.EdgeService;
import org.thingsboard.server.dao.entityview.EntityViewService;
import org.thingsboard.server.dao.exception.DataValidationException;
import org.thingsboard.server.dao.exception.IncorrectParameterException;
import org.thingsboard.server.dao.model.ModelConstants;
import org.thingsboard.server.dao.oauth2.OAuth2ConfigTemplateService;
import org.thingsboard.server.dao.oauth2.OAuth2Service;
import org.thingsboard.server.dao.relation.RelationService;
import org.thingsboard.server.dao.rule.RuleChainService;
import org.thingsboard.server.dao.tenant.TenantProfileService;
import org.thingsboard.server.dao.tenant.TenantService;
import org.thingsboard.server.dao.user.UserService;
import org.thingsboard.server.dao.widget.WidgetTypeService;
import org.thingsboard.server.dao.widget.WidgetsBundleService;
import org.thingsboard.server.exception.ThingsboardErrorResponseHandler;
import org.thingsboard.server.gen.transport.TransportProtos;
import org.thingsboard.server.queue.discovery.PartitionService;
import org.thingsboard.server.queue.provider.TbQueueProducerProvider;
import org.thingsboard.server.queue.util.TbCoreComponent;
import org.thingsboard.server.service.component.ComponentDiscoveryService;
import org.thingsboard.server.service.edge.EdgeNotificationService;
import org.thingsboard.server.service.edge.rpc.EdgeGrpcService;
import org.thingsboard.server.service.edge.rpc.init.SyncEdgeService;
<<<<<<< HEAD
import org.thingsboard.server.service.profile.TbDeviceProfileCache;
import org.thingsboard.server.dao.tenant.TbTenantProfileCache;
=======
>>>>>>> 36f6ad2a
import org.thingsboard.server.service.queue.TbClusterService;
import org.thingsboard.server.service.security.model.SecurityUser;
import org.thingsboard.server.service.security.permission.AccessControlService;
import org.thingsboard.server.service.security.permission.Operation;
import org.thingsboard.server.service.security.permission.Resource;
import org.thingsboard.server.service.state.DeviceStateService;
import org.thingsboard.server.service.telemetry.AlarmSubscriptionService;
import org.thingsboard.server.service.telemetry.TelemetrySubscriptionService;

import javax.mail.MessagingException;
import javax.servlet.http.HttpServletResponse;
import java.util.List;
import java.util.Optional;
import java.util.Set;
import java.util.UUID;

import static org.thingsboard.server.dao.service.Validator.validateId;

@Slf4j
@TbCoreComponent
public abstract class BaseController {

    public static final String INCORRECT_TENANT_ID = "Incorrect tenantId ";
    public static final String YOU_DON_T_HAVE_PERMISSION_TO_PERFORM_THIS_OPERATION = "You don't have permission to perform this operation!";

    private static final ObjectMapper json = new ObjectMapper();

    @Autowired
    private ThingsboardErrorResponseHandler errorResponseHandler;

    @Autowired
    protected AccessControlService accessControlService;

    @Autowired
    protected TenantService tenantService;

    @Autowired
    protected TenantProfileService tenantProfileService;

    @Autowired
    protected CustomerService customerService;

    @Autowired
    protected UserService userService;

    @Autowired
    protected DeviceService deviceService;

    @Autowired
    protected DeviceProfileService deviceProfileService;

    @Autowired
    protected AssetService assetService;

    @Autowired
    protected AlarmSubscriptionService alarmService;

    @Autowired
    protected DeviceCredentialsService deviceCredentialsService;

    @Autowired
    protected WidgetsBundleService widgetsBundleService;

    @Autowired
    protected WidgetTypeService widgetTypeService;

    @Autowired
    protected DashboardService dashboardService;

    @Autowired
    protected OAuth2Service oAuth2Service;

    @Autowired
    protected OAuth2ConfigTemplateService oAuth2ConfigTemplateService;

    @Autowired
    protected ComponentDiscoveryService componentDescriptorService;

    @Autowired
    protected RuleChainService ruleChainService;

    @Autowired
    protected TbClusterService tbClusterService;

    @Autowired
    protected RelationService relationService;

    @Autowired
    protected AuditLogService auditLogService;

    @Autowired
    protected DeviceStateService deviceStateService;

    @Autowired
    protected EntityViewService entityViewService;

    @Autowired
    protected TelemetrySubscriptionService tsSubService;

    @Autowired
    protected AttributesService attributesService;

    @Autowired
    protected ClaimDevicesService claimDevicesService;

    @Autowired
    protected PartitionService partitionService;

    @Autowired
    protected TbQueueProducerProvider producerProvider;

<<<<<<< HEAD
    @Autowired
    protected TbTenantProfileCache tenantProfileCache;

    @Autowired
    protected TbDeviceProfileCache deviceProfileCache;

=======
>>>>>>> 36f6ad2a
    @Autowired(required = false)
    protected EdgeService edgeService;

    @Autowired(required = false)
    protected EdgeNotificationService edgeNotificationService;

    @Autowired(required = false)
    protected SyncEdgeService syncEdgeService;

    @Autowired(required = false)
    protected EdgeGrpcService edgeGrpcService;

    @Value("${server.log_controller_error_stack_trace}")
    @Getter
    private boolean logControllerErrorStackTrace;

    @Value("${edges.rpc.enabled}")
    @Getter
<<<<<<< HEAD
    private boolean edgesSupportEnabled;
=======
    private boolean edgesRpcEnabled;
>>>>>>> 36f6ad2a

    @ExceptionHandler(ThingsboardException.class)
    public void handleThingsboardException(ThingsboardException ex, HttpServletResponse response) {
        errorResponseHandler.handle(ex, response);
    }

    ThingsboardException handleException(Exception exception) {
        return handleException(exception, true);
    }

    private ThingsboardException handleException(Exception exception, boolean logException) {
        if (logException && logControllerErrorStackTrace) {
            log.error("Error [{}]", exception.getMessage(), exception);
        }

        String cause = "";
        if (exception.getCause() != null) {
            cause = exception.getCause().getClass().getCanonicalName();
        }

        if (exception instanceof ThingsboardException) {
            return (ThingsboardException) exception;
        } else if (exception instanceof IllegalArgumentException || exception instanceof IncorrectParameterException
                || exception instanceof DataValidationException || cause.contains("IncorrectParameterException")) {
            return new ThingsboardException(exception.getMessage(), ThingsboardErrorCode.BAD_REQUEST_PARAMS);
        } else if (exception instanceof MessagingException) {
            return new ThingsboardException("Unable to send mail: " + exception.getMessage(), ThingsboardErrorCode.GENERAL);
        } else {
            return new ThingsboardException(exception.getMessage(), ThingsboardErrorCode.GENERAL);
        }
    }

    <T> T checkNotNull(T reference) throws ThingsboardException {
        if (reference == null) {
            throw new ThingsboardException("Requested item wasn't found!", ThingsboardErrorCode.ITEM_NOT_FOUND);
        }
        return reference;
    }

    <T> T checkNotNull(Optional<T> reference) throws ThingsboardException {
        if (reference.isPresent()) {
            return reference.get();
        } else {
            throw new ThingsboardException("Requested item wasn't found!", ThingsboardErrorCode.ITEM_NOT_FOUND);
        }
    }

    void checkParameter(String name, String param) throws ThingsboardException {
        if (StringUtils.isEmpty(param)) {
            throw new ThingsboardException("Parameter '" + name + "' can't be empty!", ThingsboardErrorCode.BAD_REQUEST_PARAMS);
        }
    }

    void checkArrayParameter(String name, String[] params) throws ThingsboardException {
        if (params == null || params.length == 0) {
            throw new ThingsboardException("Parameter '" + name + "' can't be empty!", ThingsboardErrorCode.BAD_REQUEST_PARAMS);
        } else {
            for (String param : params) {
                checkParameter(name, param);
            }
        }
    }

    UUID toUUID(String id) {
        return UUID.fromString(id);
    }

    PageLink createPageLink(int pageSize, int page, String textSearch, String sortProperty, String sortOrder) throws ThingsboardException {
        if (!StringUtils.isEmpty(sortProperty)) {
            SortOrder.Direction direction = SortOrder.Direction.ASC;
            if (!StringUtils.isEmpty(sortOrder)) {
                try {
                    direction = SortOrder.Direction.valueOf(sortOrder.toUpperCase());
                } catch (IllegalArgumentException e) {
                    throw new ThingsboardException("Unsupported sort order '" + sortOrder + "'! Only 'ASC' or 'DESC' types are allowed.", ThingsboardErrorCode.BAD_REQUEST_PARAMS);
                }
            }
            SortOrder sort = new SortOrder(sortProperty, direction);
            return new PageLink(pageSize, page, textSearch, sort);
        } else {
            return new PageLink(pageSize, page, textSearch);
        }
    }

    TimePageLink createTimePageLink(int pageSize, int page, String textSearch,
                                    String sortProperty, String sortOrder, Long startTime, Long endTime) throws ThingsboardException {
        PageLink pageLink = this.createPageLink(pageSize, page, textSearch, sortProperty, sortOrder);
        return new TimePageLink(pageLink, startTime, endTime);
    }

    protected SecurityUser getCurrentUser() throws ThingsboardException {
        Authentication authentication = SecurityContextHolder.getContext().getAuthentication();
        if (authentication != null && authentication.getPrincipal() instanceof SecurityUser) {
            return (SecurityUser) authentication.getPrincipal();
        } else {
            throw new ThingsboardException("You aren't authorized to perform this operation!", ThingsboardErrorCode.AUTHENTICATION);
        }
    }

    Tenant checkTenantId(TenantId tenantId, Operation operation) throws ThingsboardException {
        try {
            validateId(tenantId, INCORRECT_TENANT_ID + tenantId);
            Tenant tenant = tenantService.findTenantById(tenantId);
            checkNotNull(tenant);
            accessControlService.checkPermission(getCurrentUser(), Resource.TENANT, operation, tenantId, tenant);
            return tenant;
        } catch (Exception e) {
            throw handleException(e, false);
        }
    }

    TenantInfo checkTenantInfoId(TenantId tenantId, Operation operation) throws ThingsboardException {
        try {
            validateId(tenantId, INCORRECT_TENANT_ID + tenantId);
            TenantInfo tenant = tenantService.findTenantInfoById(tenantId);
            checkNotNull(tenant);
            accessControlService.checkPermission(getCurrentUser(), Resource.TENANT, operation, tenantId, tenant);
            return tenant;
        } catch (Exception e) {
            throw handleException(e, false);
        }
    }

    TenantProfile checkTenantProfileId(TenantProfileId tenantProfileId, Operation operation) throws ThingsboardException {
        try {
            validateId(tenantProfileId, "Incorrect tenantProfileId " + tenantProfileId);
            TenantProfile tenantProfile = tenantProfileService.findTenantProfileById(getTenantId(), tenantProfileId);
            checkNotNull(tenantProfile);
            accessControlService.checkPermission(getCurrentUser(), Resource.TENANT_PROFILE, operation);
            return tenantProfile;
        } catch (Exception e) {
            throw handleException(e, false);
        }
    }

    protected TenantId getTenantId() throws ThingsboardException {
        return getCurrentUser().getTenantId();
    }

    Customer checkCustomerId(CustomerId customerId, Operation operation) throws ThingsboardException {
        try {
            validateId(customerId, "Incorrect customerId " + customerId);
            Customer customer = customerService.findCustomerById(getTenantId(), customerId);
            checkNotNull(customer);
            accessControlService.checkPermission(getCurrentUser(), Resource.CUSTOMER, operation, customerId, customer);
            return customer;
        } catch (Exception e) {
            throw handleException(e, false);
        }
    }

    User checkUserId(UserId userId, Operation operation) throws ThingsboardException {
        try {
            validateId(userId, "Incorrect userId " + userId);
            User user = userService.findUserById(getCurrentUser().getTenantId(), userId);
            checkNotNull(user);
            accessControlService.checkPermission(getCurrentUser(), Resource.USER, operation, userId, user);
            return user;
        } catch (Exception e) {
            throw handleException(e, false);
        }
    }

    protected <I extends EntityId, T extends HasTenantId> void checkEntity(I entityId, T entity, Resource resource) throws ThingsboardException {
        if (entityId == null) {
            accessControlService
                    .checkPermission(getCurrentUser(), resource, Operation.CREATE, null, entity);
        } else {
            checkEntityId(entityId, Operation.WRITE);
        }
    }

    protected void checkEntityId(EntityId entityId, Operation operation) throws ThingsboardException {
        try {
            checkNotNull(entityId);
            validateId(entityId.getId(), "Incorrect entityId " + entityId);
            switch (entityId.getEntityType()) {
                case ALARM:
                    checkAlarmId(new AlarmId(entityId.getId()), operation);
                    return;
                case DEVICE:
                    checkDeviceId(new DeviceId(entityId.getId()), operation);
                    return;
                case DEVICE_PROFILE:
                    checkDeviceProfileId(new DeviceProfileId(entityId.getId()), operation);
                    return;
                case CUSTOMER:
                    checkCustomerId(new CustomerId(entityId.getId()), operation);
                    return;
                case TENANT:
                    checkTenantId(new TenantId(entityId.getId()), operation);
                    return;
                case TENANT_PROFILE:
                    checkTenantProfileId(new TenantProfileId(entityId.getId()), operation);
                    return;
                case RULE_CHAIN:
                    checkRuleChain(new RuleChainId(entityId.getId()), operation);
                    return;
                case RULE_NODE:
                    checkRuleNode(new RuleNodeId(entityId.getId()), operation);
                    return;
                case ASSET:
                    checkAssetId(new AssetId(entityId.getId()), operation);
                    return;
                case DASHBOARD:
                    checkDashboardId(new DashboardId(entityId.getId()), operation);
                    return;
                case USER:
                    checkUserId(new UserId(entityId.getId()), operation);
                    return;
                case ENTITY_VIEW:
                    checkEntityViewId(new EntityViewId(entityId.getId()), operation);
                    return;
                case EDGE:
                    checkEdgeId(new EdgeId(entityId.getId()), operation);
                    return;
                case WIDGETS_BUNDLE:
                    checkWidgetsBundleId(new WidgetsBundleId(entityId.getId()), operation);
                    return;
                case WIDGET_TYPE:
                    checkWidgetTypeId(new WidgetTypeId(entityId.getId()), operation);
                    return;
                default:
                    throw new IllegalArgumentException("Unsupported entity type: " + entityId.getEntityType());
            }
        } catch (Exception e) {
            throw handleException(e, false);
        }
    }

    Device checkDeviceId(DeviceId deviceId, Operation operation) throws ThingsboardException {
        try {
            validateId(deviceId, "Incorrect deviceId " + deviceId);
            Device device = deviceService.findDeviceById(getCurrentUser().getTenantId(), deviceId);
            checkNotNull(device);
            accessControlService.checkPermission(getCurrentUser(), Resource.DEVICE, operation, deviceId, device);
            return device;
        } catch (Exception e) {
            throw handleException(e, false);
        }
    }

    DeviceInfo checkDeviceInfoId(DeviceId deviceId, Operation operation) throws ThingsboardException {
        try {
            validateId(deviceId, "Incorrect deviceId " + deviceId);
            DeviceInfo device = deviceService.findDeviceInfoById(getCurrentUser().getTenantId(), deviceId);
            checkNotNull(device);
            accessControlService.checkPermission(getCurrentUser(), Resource.DEVICE, operation, deviceId, device);
            return device;
        } catch (Exception e) {
            throw handleException(e, false);
        }
    }

    DeviceProfile checkDeviceProfileId(DeviceProfileId deviceProfileId, Operation operation) throws ThingsboardException {
        try {
            validateId(deviceProfileId, "Incorrect deviceProfileId " + deviceProfileId);
            DeviceProfile deviceProfile = deviceProfileService.findDeviceProfileById(getCurrentUser().getTenantId(), deviceProfileId);
            checkNotNull(deviceProfile);
            accessControlService.checkPermission(getCurrentUser(), Resource.DEVICE_PROFILE, operation, deviceProfileId, deviceProfile);
            return deviceProfile;
        } catch (Exception e) {
            throw handleException(e, false);
        }
    }

    protected EntityView checkEntityViewId(EntityViewId entityViewId, Operation operation) throws ThingsboardException {
        try {
            validateId(entityViewId, "Incorrect entityViewId " + entityViewId);
            EntityView entityView = entityViewService.findEntityViewById(getCurrentUser().getTenantId(), entityViewId);
            checkNotNull(entityView);
            accessControlService.checkPermission(getCurrentUser(), Resource.ENTITY_VIEW, operation, entityViewId, entityView);
            return entityView;
        } catch (Exception e) {
            throw handleException(e, false);
        }
    }

    EntityViewInfo checkEntityViewInfoId(EntityViewId entityViewId, Operation operation) throws ThingsboardException {
        try {
            validateId(entityViewId, "Incorrect entityViewId " + entityViewId);
            EntityViewInfo entityView = entityViewService.findEntityViewInfoById(getCurrentUser().getTenantId(), entityViewId);
            checkNotNull(entityView);
            accessControlService.checkPermission(getCurrentUser(), Resource.ENTITY_VIEW, operation, entityViewId, entityView);
            return entityView;
        } catch (Exception e) {
            throw handleException(e, false);
        }
    }

    Asset checkAssetId(AssetId assetId, Operation operation) throws ThingsboardException {
        try {
            validateId(assetId, "Incorrect assetId " + assetId);
            Asset asset = assetService.findAssetById(getCurrentUser().getTenantId(), assetId);
            checkNotNull(asset);
            accessControlService.checkPermission(getCurrentUser(), Resource.ASSET, operation, assetId, asset);
            return asset;
        } catch (Exception e) {
            throw handleException(e, false);
        }
    }

    AssetInfo checkAssetInfoId(AssetId assetId, Operation operation) throws ThingsboardException {
        try {
            validateId(assetId, "Incorrect assetId " + assetId);
            AssetInfo asset = assetService.findAssetInfoById(getCurrentUser().getTenantId(), assetId);
            checkNotNull(asset);
            accessControlService.checkPermission(getCurrentUser(), Resource.ASSET, operation, assetId, asset);
            return asset;
        } catch (Exception e) {
            throw handleException(e, false);
        }
    }

    Alarm checkAlarmId(AlarmId alarmId, Operation operation) throws ThingsboardException {
        try {
            validateId(alarmId, "Incorrect alarmId " + alarmId);
            Alarm alarm = alarmService.findAlarmByIdAsync(getCurrentUser().getTenantId(), alarmId).get();
            checkNotNull(alarm);
            accessControlService.checkPermission(getCurrentUser(), Resource.ALARM, operation, alarmId, alarm);
            return alarm;
        } catch (Exception e) {
            throw handleException(e, false);
        }
    }

    AlarmInfo checkAlarmInfoId(AlarmId alarmId, Operation operation) throws ThingsboardException {
        try {
            validateId(alarmId, "Incorrect alarmId " + alarmId);
            AlarmInfo alarmInfo = alarmService.findAlarmInfoByIdAsync(getCurrentUser().getTenantId(), alarmId).get();
            checkNotNull(alarmInfo);
            accessControlService.checkPermission(getCurrentUser(), Resource.ALARM, operation, alarmId, alarmInfo);
            return alarmInfo;
        } catch (Exception e) {
            throw handleException(e, false);
        }
    }

    WidgetsBundle checkWidgetsBundleId(WidgetsBundleId widgetsBundleId, Operation operation) throws ThingsboardException {
        try {
            validateId(widgetsBundleId, "Incorrect widgetsBundleId " + widgetsBundleId);
            WidgetsBundle widgetsBundle = widgetsBundleService.findWidgetsBundleById(getCurrentUser().getTenantId(), widgetsBundleId);
            checkNotNull(widgetsBundle);
            accessControlService.checkPermission(getCurrentUser(), Resource.WIDGETS_BUNDLE, operation, widgetsBundleId, widgetsBundle);
            return widgetsBundle;
        } catch (Exception e) {
            throw handleException(e, false);
        }
    }

    WidgetType checkWidgetTypeId(WidgetTypeId widgetTypeId, Operation operation) throws ThingsboardException {
        try {
            validateId(widgetTypeId, "Incorrect widgetTypeId " + widgetTypeId);
            WidgetType widgetType = widgetTypeService.findWidgetTypeById(getCurrentUser().getTenantId(), widgetTypeId);
            checkNotNull(widgetType);
            accessControlService.checkPermission(getCurrentUser(), Resource.WIDGET_TYPE, operation, widgetTypeId, widgetType);
            return widgetType;
        } catch (Exception e) {
            throw handleException(e, false);
        }
    }

    Dashboard checkDashboardId(DashboardId dashboardId, Operation operation) throws ThingsboardException {
        try {
            validateId(dashboardId, "Incorrect dashboardId " + dashboardId);
            Dashboard dashboard = dashboardService.findDashboardById(getCurrentUser().getTenantId(), dashboardId);
            checkNotNull(dashboard);
            accessControlService.checkPermission(getCurrentUser(), Resource.DASHBOARD, operation, dashboardId, dashboard);
            return dashboard;
        } catch (Exception e) {
            throw handleException(e, false);
        }
    }

    Edge checkEdgeId(EdgeId edgeId, Operation operation) throws ThingsboardException {
        try {
            validateId(edgeId, "Incorrect edgeId " + edgeId);
            Edge edge = edgeService.findEdgeById(getTenantId(), edgeId);
            checkNotNull(edge);
            accessControlService.checkPermission(getCurrentUser(), Resource.EDGE, operation, edgeId, edge);
            return edge;
        } catch (Exception e) {
            throw handleException(e, false);
        }
    }

    DashboardInfo checkDashboardInfoId(DashboardId dashboardId, Operation operation) throws ThingsboardException {
        try {
            validateId(dashboardId, "Incorrect dashboardId " + dashboardId);
            DashboardInfo dashboardInfo = dashboardService.findDashboardInfoById(getCurrentUser().getTenantId(), dashboardId);
            checkNotNull(dashboardInfo);
            accessControlService.checkPermission(getCurrentUser(), Resource.DASHBOARD, operation, dashboardId, dashboardInfo);
            return dashboardInfo;
        } catch (Exception e) {
            throw handleException(e, false);
        }
    }

    ComponentDescriptor checkComponentDescriptorByClazz(String clazz) throws ThingsboardException {
        try {
            log.debug("[{}] Lookup component descriptor", clazz);
            return checkNotNull(componentDescriptorService.getComponent(clazz));
        } catch (Exception e) {
            throw handleException(e, false);
        }
    }

    List<ComponentDescriptor> checkComponentDescriptorsByType(ComponentType type, RuleChainType ruleChainType) throws ThingsboardException {
        try {
            log.debug("[{}] Lookup component descriptors", type);
            return componentDescriptorService.getComponents(type, ruleChainType);
        } catch (Exception e) {
            throw handleException(e, false);
        }
    }

    List<ComponentDescriptor> checkComponentDescriptorsByTypes(Set<ComponentType> types, RuleChainType ruleChainType) throws ThingsboardException {
        try {
            log.debug("[{}] Lookup component descriptors", types);
            return componentDescriptorService.getComponents(types, ruleChainType);
        } catch (Exception e) {
            throw handleException(e, false);
        }
    }

    protected RuleChain checkRuleChain(RuleChainId ruleChainId, Operation operation) throws ThingsboardException {
        validateId(ruleChainId, "Incorrect ruleChainId " + ruleChainId);
        RuleChain ruleChain = ruleChainService.findRuleChainById(getCurrentUser().getTenantId(), ruleChainId);
        checkNotNull(ruleChain);
        accessControlService.checkPermission(getCurrentUser(), Resource.RULE_CHAIN, operation, ruleChainId, ruleChain);
        return ruleChain;
    }

    protected RuleNode checkRuleNode(RuleNodeId ruleNodeId, Operation operation) throws ThingsboardException {
        validateId(ruleNodeId, "Incorrect ruleNodeId " + ruleNodeId);
        RuleNode ruleNode = ruleChainService.findRuleNodeById(getTenantId(), ruleNodeId);
        checkNotNull(ruleNode);
        checkRuleChain(ruleNode.getRuleChainId(), operation);
        return ruleNode;
    }

    protected <I extends EntityId> I emptyId(EntityType entityType) {
        return (I) EntityIdFactory.getByTypeAndUuid(entityType, ModelConstants.NULL_UUID);
    }

    protected <E extends HasName, I extends EntityId> void logEntityAction(I entityId, E entity, CustomerId customerId,
                                                                           ActionType actionType, Exception e, Object... additionalInfo) throws ThingsboardException {
        logEntityAction(getCurrentUser(), entityId, entity, customerId, actionType, e, additionalInfo);
    }

    protected <E extends HasName, I extends EntityId> void logEntityAction(User user, I entityId, E entity, CustomerId customerId,
                                                                           ActionType actionType, Exception e, Object... additionalInfo) throws ThingsboardException {
        if (customerId == null || customerId.isNullUid()) {
            customerId = user.getCustomerId();
        }
        if (e == null) {
            pushEntityActionToRuleEngine(entityId, entity, user, customerId, actionType, additionalInfo);
        }
        auditLogService.logEntityAction(user.getTenantId(), customerId, user.getId(), user.getName(), entityId, entity, actionType, e, additionalInfo);
    }


    public static Exception toException(Throwable error) {
        return error != null ? (Exception.class.isInstance(error) ? (Exception) error : new Exception(error)) : null;
    }

    private <E extends HasName, I extends EntityId> void pushEntityActionToRuleEngine(I entityId, E entity, User user, CustomerId customerId,
                                                                                      ActionType actionType, Object... additionalInfo) {
        String msgType = null;
        switch (actionType) {
            case ADDED:
                msgType = DataConstants.ENTITY_CREATED;
                break;
            case DELETED:
                msgType = DataConstants.ENTITY_DELETED;
                break;
            case UPDATED:
                msgType = DataConstants.ENTITY_UPDATED;
                break;
            case ASSIGNED_TO_CUSTOMER:
                msgType = DataConstants.ENTITY_ASSIGNED;
                break;
            case UNASSIGNED_FROM_CUSTOMER:
                msgType = DataConstants.ENTITY_UNASSIGNED;
                break;
            case ATTRIBUTES_UPDATED:
                msgType = DataConstants.ATTRIBUTES_UPDATED;
                break;
            case ATTRIBUTES_DELETED:
                msgType = DataConstants.ATTRIBUTES_DELETED;
                break;
            case ALARM_ACK:
                msgType = DataConstants.ALARM_ACK;
                break;
            case ALARM_CLEAR:
                msgType = DataConstants.ALARM_CLEAR;
                break;
            case ASSIGNED_FROM_TENANT:
                msgType = DataConstants.ENTITY_ASSIGNED_FROM_TENANT;
                break;
            case ASSIGNED_TO_TENANT:
                msgType = DataConstants.ENTITY_ASSIGNED_TO_TENANT;
                break;
<<<<<<< HEAD
            case PROVISION_SUCCESS:
                msgType = DataConstants.PROVISION_SUCCESS;
                break;
            case PROVISION_FAILURE:
                msgType = DataConstants.PROVISION_FAILURE;
                break;
=======
>>>>>>> 36f6ad2a
            case ASSIGNED_TO_EDGE:
                msgType = DataConstants.ENTITY_ASSIGNED_TO_EDGE;
                break;
            case UNASSIGNED_FROM_EDGE:
                msgType = DataConstants.ENTITY_UNASSIGNED_FROM_EDGE;
                break;
        }
        if (!StringUtils.isEmpty(msgType)) {
            try {
                TbMsgMetaData metaData = new TbMsgMetaData();
                metaData.putValue("userId", user.getId().toString());
                metaData.putValue("userName", user.getName());
                if (customerId != null && !customerId.isNullUid()) {
                    metaData.putValue("customerId", customerId.toString());
                }
                if (actionType == ActionType.ASSIGNED_TO_CUSTOMER) {
                    String strCustomerId = extractParameter(String.class, 1, additionalInfo);
                    String strCustomerName = extractParameter(String.class, 2, additionalInfo);
                    metaData.putValue("assignedCustomerId", strCustomerId);
                    metaData.putValue("assignedCustomerName", strCustomerName);
                } else if (actionType == ActionType.UNASSIGNED_FROM_CUSTOMER) {
                    String strCustomerId = extractParameter(String.class, 1, additionalInfo);
                    String strCustomerName = extractParameter(String.class, 2, additionalInfo);
                    metaData.putValue("unassignedCustomerId", strCustomerId);
                    metaData.putValue("unassignedCustomerName", strCustomerName);
                } else if (actionType == ActionType.ASSIGNED_FROM_TENANT) {
                    String strTenantId = extractParameter(String.class, 0, additionalInfo);
                    String strTenantName = extractParameter(String.class, 1, additionalInfo);
                    metaData.putValue("assignedFromTenantId", strTenantId);
                    metaData.putValue("assignedFromTenantName", strTenantName);
                } else if (actionType == ActionType.ASSIGNED_TO_TENANT) {
                    String strTenantId = extractParameter(String.class, 0, additionalInfo);
                    String strTenantName = extractParameter(String.class, 1, additionalInfo);
                    metaData.putValue("assignedToTenantId", strTenantId);
                    metaData.putValue("assignedToTenantName", strTenantName);
                } else if (actionType == ActionType.ASSIGNED_TO_EDGE) {
                    String strEdgeId = extractParameter(String.class, 1, additionalInfo);
<<<<<<< HEAD
                    metaData.putValue("assignedEdgeId", strEdgeId);
                } else if (actionType == ActionType.UNASSIGNED_FROM_EDGE) {
                    String strEdgeId = extractParameter(String.class, 1, additionalInfo);
                    metaData.putValue("unassignedEdgeId", strEdgeId);
=======
                    String strEdgeName = extractParameter(String.class, 2, additionalInfo);
                    metaData.putValue("assignedEdgeId", strEdgeId);
                    metaData.putValue("assignedEdgeName", strEdgeName);
                } else if (actionType == ActionType.UNASSIGNED_FROM_EDGE) {
                    String strEdgeId = extractParameter(String.class, 1, additionalInfo);
                    String strEdgeName = extractParameter(String.class, 2, additionalInfo);
                    metaData.putValue("unassignedEdgeId", strEdgeId);
                    metaData.putValue("unassignedEdgeName", strEdgeName);
>>>>>>> 36f6ad2a
                }
                ObjectNode entityNode;
                if (entity != null) {
                    entityNode = json.valueToTree(entity);
                    if (entityId.getEntityType() == EntityType.DASHBOARD) {
                        entityNode.put("configuration", "");
                    }
                } else {
                    entityNode = json.createObjectNode();
                    if (actionType == ActionType.ATTRIBUTES_UPDATED) {
                        String scope = extractParameter(String.class, 0, additionalInfo);
                        List<AttributeKvEntry> attributes = extractParameter(List.class, 1, additionalInfo);
                        metaData.putValue("scope", scope);
                        if (attributes != null) {
                            for (AttributeKvEntry attr : attributes) {
                                if (attr.getDataType() == DataType.BOOLEAN) {
                                    entityNode.put(attr.getKey(), attr.getBooleanValue().get());
                                } else if (attr.getDataType() == DataType.DOUBLE) {
                                    entityNode.put(attr.getKey(), attr.getDoubleValue().get());
                                } else if (attr.getDataType() == DataType.LONG) {
                                    entityNode.put(attr.getKey(), attr.getLongValue().get());
                                } else if (attr.getDataType() == DataType.JSON) {
                                    entityNode.set(attr.getKey(), json.readTree(attr.getJsonValue().get()));
                                } else {
                                    entityNode.put(attr.getKey(), attr.getValueAsString());
                                }
                            }
                        }
                    } else if (actionType == ActionType.ATTRIBUTES_DELETED) {
                        String scope = extractParameter(String.class, 0, additionalInfo);
                        List<String> keys = extractParameter(List.class, 1, additionalInfo);
                        metaData.putValue("scope", scope);
                        ArrayNode attrsArrayNode = entityNode.putArray("attributes");
                        if (keys != null) {
                            keys.forEach(attrsArrayNode::add);
                        }
                    }
                }
                TbMsg tbMsg = TbMsg.newMsg(msgType, entityId, metaData, TbMsgDataType.JSON, json.writeValueAsString(entityNode));
                TenantId tenantId = user.getTenantId();
                if (tenantId.isNullUid()) {
                    if (entity instanceof HasTenantId) {
                        tenantId = ((HasTenantId) entity).getTenantId();
                    }
                }
                tbClusterService.pushMsgToRuleEngine(tenantId, entityId, tbMsg, null);
            } catch (Exception e) {
                log.warn("[{}] Failed to push entity action to rule engine: {}", entityId, actionType, e);
            }
        }
    }

    private <T> T extractParameter(Class<T> clazz, int index, Object... additionalInfo) {
        T result = null;
        if (additionalInfo != null && additionalInfo.length > index) {
            Object paramObject = additionalInfo[index];
            if (clazz.isInstance(paramObject)) {
                result = clazz.cast(paramObject);
            }
        }
        return result;
    }

    protected <E extends HasName> String entityToStr(E entity) {
        try {
            return json.writeValueAsString(json.valueToTree(entity));
        } catch (JsonProcessingException e) {
            log.warn("[{}] Failed to convert entity to string!", entity, e);
        }
        return null;
    }

<<<<<<< HEAD
    protected void sendNotificationMsgToEdgeService(TenantId tenantId, EdgeId edgeId, CustomerId customerId, ActionType action) {
        if (!edgesSupportEnabled) {
=======
    protected void sendNotificationMsgToEdgeService(TenantId tenantId, EdgeId edgeId, CustomerId customerId, EdgeEventActionType action) {
        if (!edgesRpcEnabled) {
>>>>>>> 36f6ad2a
            return;
        }
        try {
            sendNotificationMsgToEdgeService(tenantId, edgeId, null, json.writeValueAsString(customerId), EdgeEventType.EDGE, action);
        } catch (Exception e) {
            log.warn("Failed to push assign/unassign to/from customer to core: {}", customerId, e);
        }
    }

<<<<<<< HEAD
    protected void sendNotificationMsgToEdgeService(TenantId tenantId, EntityId entityId, CustomerId customerId, ActionType action) {
        if (!edgesSupportEnabled) {
=======
    protected void sendNotificationMsgToEdgeService(TenantId tenantId, EntityId entityId, CustomerId customerId, EdgeEventActionType action) {
        if (!edgesRpcEnabled) {
>>>>>>> 36f6ad2a
            return;
        }
        EdgeEventType type = EdgeUtils.getEdgeEventTypeByEntityType(entityId.getEntityType());
        try {
            if (type != null) {
                sendNotificationMsgToEdgeService(tenantId, null, entityId, json.writeValueAsString(customerId), type, action);
            }
        } catch (Exception e) {
            log.warn("Failed to push assign/unassign to/from customer to core: {}", customerId, e);
        }
    }

<<<<<<< HEAD
    protected void sendNotificationMsgToEdgeService(TenantId tenantId, EntityRelation relation, ActionType action) {
        if (!edgesSupportEnabled) {
=======
    protected void sendNotificationMsgToEdgeService(TenantId tenantId, EntityRelation relation, EdgeEventActionType action) {
        if (!edgesRpcEnabled) {
>>>>>>> 36f6ad2a
            return;
        }
        try {
            if (!relation.getFrom().getEntityType().equals(EntityType.EDGE) &&
                    !relation.getTo().getEntityType().equals(EntityType.EDGE)) {
                sendNotificationMsgToEdgeService(tenantId, null, null, json.writeValueAsString(relation), EdgeEventType.RELATION, action);
            }
        } catch (Exception e) {
            log.warn("Failed to push relation to core: {}", relation, e);
        }
    }

<<<<<<< HEAD
    protected void sendNotificationMsgToEdgeService(TenantId tenantId, EntityId entityId, ActionType action) {
        sendNotificationMsgToEdgeService(tenantId, null, entityId, action);
    }

    protected void sendNotificationMsgToEdgeService(TenantId tenantId, EdgeId edgeId, EntityId entityId, ActionType action) {
        if (!edgesSupportEnabled) {
=======
    protected void sendNotificationMsgToEdgeService(TenantId tenantId, EntityId entityId, EdgeEventActionType action) {
        sendNotificationMsgToEdgeService(tenantId, null, entityId, action);
    }

    protected void sendNotificationMsgToEdgeService(TenantId tenantId, EdgeId edgeId, EntityId entityId, EdgeEventActionType action) {
        if (!edgesRpcEnabled) {
>>>>>>> 36f6ad2a
            return;
        }
        EdgeEventType type = EdgeUtils.getEdgeEventTypeByEntityType(entityId.getEntityType());
        if (type != null) {
            sendNotificationMsgToEdgeService(tenantId, edgeId, entityId, null, type, action);
        }
    }

<<<<<<< HEAD
    private void sendNotificationMsgToEdgeService(TenantId tenantId, EdgeId edgeId, EntityId entityId, String body, EdgeEventType type, ActionType action) {
=======
    private void sendNotificationMsgToEdgeService(TenantId tenantId, EdgeId edgeId, EntityId entityId, String body, EdgeEventType type, EdgeEventActionType action) {
>>>>>>> 36f6ad2a
        TransportProtos.EdgeNotificationMsgProto.Builder builder = TransportProtos.EdgeNotificationMsgProto.newBuilder();
        builder.setTenantIdMSB(tenantId.getId().getMostSignificantBits());
        builder.setTenantIdLSB(tenantId.getId().getLeastSignificantBits());
        builder.setType(type.name());
        builder.setAction(action.name());
        if (entityId != null) {
            builder.setEntityIdMSB(entityId.getId().getMostSignificantBits());
            builder.setEntityIdLSB(entityId.getId().getLeastSignificantBits());
            builder.setEntityType(entityId.getEntityType().name());
        }
        if (edgeId != null) {
            builder.setEdgeIdMSB(edgeId.getId().getMostSignificantBits());
            builder.setEdgeIdLSB(edgeId.getId().getLeastSignificantBits());
        }
        if (body != null) {
            builder.setBody(body);
        }
        TransportProtos.EdgeNotificationMsgProto msg = builder.build();
        tbClusterService.pushMsgToCore(tenantId, entityId != null ? entityId : tenantId,
                TransportProtos.ToCoreMsg.newBuilder().setEdgeNotificationMsg(msg).build(), null);
    }

}<|MERGE_RESOLUTION|>--- conflicted
+++ resolved
@@ -32,11 +32,8 @@
 import org.thingsboard.server.common.data.DashboardInfo;
 import org.thingsboard.server.common.data.DataConstants;
 import org.thingsboard.server.common.data.Device;
-<<<<<<< HEAD
 import org.thingsboard.server.common.data.DeviceInfo;
 import org.thingsboard.server.common.data.DeviceProfile;
-=======
->>>>>>> 36f6ad2a
 import org.thingsboard.server.common.data.EdgeUtils;
 import org.thingsboard.server.common.data.EntityType;
 import org.thingsboard.server.common.data.EntityView;
@@ -53,10 +50,7 @@
 import org.thingsboard.server.common.data.asset.AssetInfo;
 import org.thingsboard.server.common.data.audit.ActionType;
 import org.thingsboard.server.common.data.edge.Edge;
-<<<<<<< HEAD
-=======
 import org.thingsboard.server.common.data.edge.EdgeEventActionType;
->>>>>>> 36f6ad2a
 import org.thingsboard.server.common.data.edge.EdgeEventType;
 import org.thingsboard.server.common.data.exception.ThingsboardErrorCode;
 import org.thingsboard.server.common.data.exception.ThingsboardException;
@@ -65,10 +59,7 @@
 import org.thingsboard.server.common.data.id.CustomerId;
 import org.thingsboard.server.common.data.id.DashboardId;
 import org.thingsboard.server.common.data.id.DeviceId;
-<<<<<<< HEAD
 import org.thingsboard.server.common.data.id.DeviceProfileId;
-=======
->>>>>>> 36f6ad2a
 import org.thingsboard.server.common.data.id.EdgeId;
 import org.thingsboard.server.common.data.id.EntityId;
 import org.thingsboard.server.common.data.id.EntityIdFactory;
@@ -128,11 +119,8 @@
 import org.thingsboard.server.service.edge.EdgeNotificationService;
 import org.thingsboard.server.service.edge.rpc.EdgeGrpcService;
 import org.thingsboard.server.service.edge.rpc.init.SyncEdgeService;
-<<<<<<< HEAD
 import org.thingsboard.server.service.profile.TbDeviceProfileCache;
 import org.thingsboard.server.dao.tenant.TbTenantProfileCache;
-=======
->>>>>>> 36f6ad2a
 import org.thingsboard.server.service.queue.TbClusterService;
 import org.thingsboard.server.service.security.model.SecurityUser;
 import org.thingsboard.server.service.security.permission.AccessControlService;
@@ -244,15 +232,12 @@
     @Autowired
     protected TbQueueProducerProvider producerProvider;
 
-<<<<<<< HEAD
     @Autowired
     protected TbTenantProfileCache tenantProfileCache;
 
     @Autowired
     protected TbDeviceProfileCache deviceProfileCache;
 
-=======
->>>>>>> 36f6ad2a
     @Autowired(required = false)
     protected EdgeService edgeService;
 
@@ -271,11 +256,7 @@
 
     @Value("${edges.rpc.enabled}")
     @Getter
-<<<<<<< HEAD
-    private boolean edgesSupportEnabled;
-=======
     private boolean edgesRpcEnabled;
->>>>>>> 36f6ad2a
 
     @ExceptionHandler(ThingsboardException.class)
     public void handleThingsboardException(ThingsboardException ex, HttpServletResponse response) {
@@ -779,15 +760,12 @@
             case ASSIGNED_TO_TENANT:
                 msgType = DataConstants.ENTITY_ASSIGNED_TO_TENANT;
                 break;
-<<<<<<< HEAD
             case PROVISION_SUCCESS:
                 msgType = DataConstants.PROVISION_SUCCESS;
                 break;
             case PROVISION_FAILURE:
                 msgType = DataConstants.PROVISION_FAILURE;
                 break;
-=======
->>>>>>> 36f6ad2a
             case ASSIGNED_TO_EDGE:
                 msgType = DataConstants.ENTITY_ASSIGNED_TO_EDGE;
                 break;
@@ -825,12 +803,6 @@
                     metaData.putValue("assignedToTenantName", strTenantName);
                 } else if (actionType == ActionType.ASSIGNED_TO_EDGE) {
                     String strEdgeId = extractParameter(String.class, 1, additionalInfo);
-<<<<<<< HEAD
-                    metaData.putValue("assignedEdgeId", strEdgeId);
-                } else if (actionType == ActionType.UNASSIGNED_FROM_EDGE) {
-                    String strEdgeId = extractParameter(String.class, 1, additionalInfo);
-                    metaData.putValue("unassignedEdgeId", strEdgeId);
-=======
                     String strEdgeName = extractParameter(String.class, 2, additionalInfo);
                     metaData.putValue("assignedEdgeId", strEdgeId);
                     metaData.putValue("assignedEdgeName", strEdgeName);
@@ -839,7 +811,6 @@
                     String strEdgeName = extractParameter(String.class, 2, additionalInfo);
                     metaData.putValue("unassignedEdgeId", strEdgeId);
                     metaData.putValue("unassignedEdgeName", strEdgeName);
->>>>>>> 36f6ad2a
                 }
                 ObjectNode entityNode;
                 if (entity != null) {
@@ -912,13 +883,8 @@
         return null;
     }
 
-<<<<<<< HEAD
-    protected void sendNotificationMsgToEdgeService(TenantId tenantId, EdgeId edgeId, CustomerId customerId, ActionType action) {
-        if (!edgesSupportEnabled) {
-=======
     protected void sendNotificationMsgToEdgeService(TenantId tenantId, EdgeId edgeId, CustomerId customerId, EdgeEventActionType action) {
         if (!edgesRpcEnabled) {
->>>>>>> 36f6ad2a
             return;
         }
         try {
@@ -928,13 +894,8 @@
         }
     }
 
-<<<<<<< HEAD
-    protected void sendNotificationMsgToEdgeService(TenantId tenantId, EntityId entityId, CustomerId customerId, ActionType action) {
-        if (!edgesSupportEnabled) {
-=======
     protected void sendNotificationMsgToEdgeService(TenantId tenantId, EntityId entityId, CustomerId customerId, EdgeEventActionType action) {
         if (!edgesRpcEnabled) {
->>>>>>> 36f6ad2a
             return;
         }
         EdgeEventType type = EdgeUtils.getEdgeEventTypeByEntityType(entityId.getEntityType());
@@ -947,13 +908,8 @@
         }
     }
 
-<<<<<<< HEAD
-    protected void sendNotificationMsgToEdgeService(TenantId tenantId, EntityRelation relation, ActionType action) {
-        if (!edgesSupportEnabled) {
-=======
     protected void sendNotificationMsgToEdgeService(TenantId tenantId, EntityRelation relation, EdgeEventActionType action) {
         if (!edgesRpcEnabled) {
->>>>>>> 36f6ad2a
             return;
         }
         try {
@@ -966,21 +922,12 @@
         }
     }
 
-<<<<<<< HEAD
-    protected void sendNotificationMsgToEdgeService(TenantId tenantId, EntityId entityId, ActionType action) {
-        sendNotificationMsgToEdgeService(tenantId, null, entityId, action);
-    }
-
-    protected void sendNotificationMsgToEdgeService(TenantId tenantId, EdgeId edgeId, EntityId entityId, ActionType action) {
-        if (!edgesSupportEnabled) {
-=======
     protected void sendNotificationMsgToEdgeService(TenantId tenantId, EntityId entityId, EdgeEventActionType action) {
         sendNotificationMsgToEdgeService(tenantId, null, entityId, action);
     }
 
     protected void sendNotificationMsgToEdgeService(TenantId tenantId, EdgeId edgeId, EntityId entityId, EdgeEventActionType action) {
         if (!edgesRpcEnabled) {
->>>>>>> 36f6ad2a
             return;
         }
         EdgeEventType type = EdgeUtils.getEdgeEventTypeByEntityType(entityId.getEntityType());
@@ -989,11 +936,7 @@
         }
     }
 
-<<<<<<< HEAD
-    private void sendNotificationMsgToEdgeService(TenantId tenantId, EdgeId edgeId, EntityId entityId, String body, EdgeEventType type, ActionType action) {
-=======
     private void sendNotificationMsgToEdgeService(TenantId tenantId, EdgeId edgeId, EntityId entityId, String body, EdgeEventType type, EdgeEventActionType action) {
->>>>>>> 36f6ad2a
         TransportProtos.EdgeNotificationMsgProto.Builder builder = TransportProtos.EdgeNotificationMsgProto.newBuilder();
         builder.setTenantIdMSB(tenantId.getId().getMostSignificantBits());
         builder.setTenantIdLSB(tenantId.getId().getLeastSignificantBits());
