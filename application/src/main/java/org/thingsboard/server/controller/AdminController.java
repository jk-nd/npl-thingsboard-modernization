--- conflicted
+++ resolved
@@ -149,8 +149,6 @@
         accessControlService.checkPermission(getCurrentUser(), Resource.ADMIN_SETTINGS, Operation.WRITE);
         securitySettings = checkNotNull(systemSecurityService.saveSecuritySettings(TenantId.SYS_TENANT_ID, securitySettings));
         return securitySettings;
-<<<<<<< HEAD
-=======
     }
 
     @ApiOperation(value = "Get the JWT Settings object (getJwtSettings)",
@@ -177,7 +175,6 @@
         accessControlService.checkPermission(securityUser, Resource.ADMIN_SETTINGS, Operation.WRITE);
         checkNotNull(jwtSettingsService.saveJwtSettings(jwtSettings));
         return tokenFactory.createTokenPair(securityUser);
->>>>>>> 0b7b5239
     }
 
     @ApiOperation(value = "Send test email (sendTestMail)",
