/**
 * Copyright © 2016-2020 The Thingsboard Authors
 *
 * Licensed under the Apache License, Version 2.0 (the "License");
 * you may not use this file except in compliance with the License.
 * You may obtain a copy of the License at
 *
 *     http://www.apache.org/licenses/LICENSE-2.0
 *
 * Unless required by applicable law or agreed to in writing, software
 * distributed under the License is distributed on an "AS IS" BASIS,
 * WITHOUT WARRANTIES OR CONDITIONS OF ANY KIND, either express or implied.
 * See the License for the specific language governing permissions and
 * limitations under the License.
 */
package org.thingsboard.server.controller;

import org.springframework.beans.factory.annotation.Value;
import org.springframework.http.HttpStatus;
import org.springframework.security.access.prepost.PreAuthorize;
import org.springframework.web.bind.annotation.PathVariable;
import org.springframework.web.bind.annotation.RequestBody;
import org.springframework.web.bind.annotation.RequestMapping;
import org.springframework.web.bind.annotation.RequestMethod;
import org.springframework.web.bind.annotation.RequestParam;
import org.springframework.web.bind.annotation.ResponseBody;
import org.springframework.web.bind.annotation.ResponseStatus;
import org.springframework.web.bind.annotation.RestController;
import org.thingsboard.server.common.data.Customer;
import org.thingsboard.server.common.data.Dashboard;
import org.thingsboard.server.common.data.DashboardInfo;
import org.thingsboard.server.common.data.EntityType;
import org.thingsboard.server.common.data.ShortCustomerInfo;
import org.thingsboard.server.common.data.audit.ActionType;
import org.thingsboard.server.common.data.edge.Edge;
import org.thingsboard.server.common.data.edge.EdgeEventActionType;
import org.thingsboard.server.common.data.exception.ThingsboardException;
import org.thingsboard.server.common.data.id.CustomerId;
import org.thingsboard.server.common.data.id.DashboardId;
import org.thingsboard.server.common.data.id.EdgeId;
import org.thingsboard.server.common.data.id.TenantId;
import org.thingsboard.server.common.data.page.PageData;
import org.thingsboard.server.common.data.page.PageLink;
import org.thingsboard.server.common.data.page.TimePageLink;
import org.thingsboard.server.queue.util.TbCoreComponent;
import org.thingsboard.server.service.security.permission.Operation;
import org.thingsboard.server.service.security.permission.Resource;

import java.util.HashSet;
import java.util.List;
import java.util.Set;
import java.util.stream.Collectors;

@RestController
@TbCoreComponent
@RequestMapping("/api")
public class DashboardController extends BaseController {

    public static final String DASHBOARD_ID = "dashboardId";

    @Value("${dashboard.max_datapoints_limit}")
    private long maxDatapointsLimit;


    @PreAuthorize("hasAnyAuthority('SYS_ADMIN', 'TENANT_ADMIN', 'CUSTOMER_USER')")
    @RequestMapping(value = "/dashboard/serverTime", method = RequestMethod.GET)
    @ResponseBody
    public long getServerTime() throws ThingsboardException {
        return System.currentTimeMillis();
    }

    @PreAuthorize("hasAnyAuthority('SYS_ADMIN', 'TENANT_ADMIN', 'CUSTOMER_USER')")
    @RequestMapping(value = "/dashboard/maxDatapointsLimit", method = RequestMethod.GET)
    @ResponseBody
    public long getMaxDatapointsLimit() throws ThingsboardException {
        return maxDatapointsLimit;
    }

    @PreAuthorize("hasAnyAuthority('SYS_ADMIN', 'TENANT_ADMIN', 'CUSTOMER_USER')")
    @RequestMapping(value = "/dashboard/info/{dashboardId}", method = RequestMethod.GET)
    @ResponseBody
    public DashboardInfo getDashboardInfoById(@PathVariable(DASHBOARD_ID) String strDashboardId) throws ThingsboardException {
        checkParameter(DASHBOARD_ID, strDashboardId);
        try {
            DashboardId dashboardId = new DashboardId(toUUID(strDashboardId));
            return checkDashboardInfoId(dashboardId, Operation.READ);
        } catch (Exception e) {
            throw handleException(e);
        }
    }

    @PreAuthorize("hasAnyAuthority('TENANT_ADMIN', 'CUSTOMER_USER')")
    @RequestMapping(value = "/dashboard/{dashboardId}", method = RequestMethod.GET)
    @ResponseBody
    public Dashboard getDashboardById(@PathVariable(DASHBOARD_ID) String strDashboardId) throws ThingsboardException {
        checkParameter(DASHBOARD_ID, strDashboardId);
        try {
            DashboardId dashboardId = new DashboardId(toUUID(strDashboardId));
            return checkDashboardId(dashboardId, Operation.READ);
        } catch (Exception e) {
            throw handleException(e);
        }
    }

    @PreAuthorize("hasAuthority('TENANT_ADMIN')")
    @RequestMapping(value = "/dashboard", method = RequestMethod.POST)
    @ResponseBody
    public Dashboard saveDashboard(@RequestBody Dashboard dashboard) throws ThingsboardException {
        try {
            dashboard.setTenantId(getCurrentUser().getTenantId());

            checkEntity(dashboard.getId(), dashboard, Resource.DASHBOARD);

            Dashboard savedDashboard = checkNotNull(dashboardService.saveDashboard(dashboard));

            logEntityAction(savedDashboard.getId(), savedDashboard,
                    null,
                    dashboard.getId() == null ? ActionType.ADDED : ActionType.UPDATED, null);

            if (dashboard.getId() != null) {
                sendNotificationMsgToEdgeService(savedDashboard.getTenantId(), savedDashboard.getId(), EntityType.DASHBOARD, EdgeEventActionType.UPDATED);
            }

            return savedDashboard;
        } catch (Exception e) {
            logEntityAction(emptyId(EntityType.DASHBOARD), dashboard,
                    null, dashboard.getId() == null ? ActionType.ADDED : ActionType.UPDATED, e);

            throw handleException(e);
        }
    }

    @PreAuthorize("hasAuthority('TENANT_ADMIN')")
    @RequestMapping(value = "/dashboard/{dashboardId}", method = RequestMethod.DELETE)
    @ResponseStatus(value = HttpStatus.OK)
    public void deleteDashboard(@PathVariable(DASHBOARD_ID) String strDashboardId) throws ThingsboardException {
        checkParameter(DASHBOARD_ID, strDashboardId);
        try {
            DashboardId dashboardId = new DashboardId(toUUID(strDashboardId));
            Dashboard dashboard = checkDashboardId(dashboardId, Operation.DELETE);

            List<EdgeId> relatedEdgeIds = findRelatedEdgeIds(getTenantId(), dashboardId);

            dashboardService.deleteDashboard(getCurrentUser().getTenantId(), dashboardId);

            logEntityAction(dashboardId, dashboard,
                    null,
                    ActionType.DELETED, null, strDashboardId);

            sendDeleteNotificationMsgToEdgeService(getTenantId(), dashboardId, EntityType.DASHBOARD, relatedEdgeIds);
        } catch (Exception e) {

            logEntityAction(emptyId(EntityType.DASHBOARD),
                    null,
                    null,
                    ActionType.DELETED, e, strDashboardId);

            throw handleException(e);
        }
    }

    @PreAuthorize("hasAuthority('TENANT_ADMIN')")
    @RequestMapping(value = "/customer/{customerId}/dashboard/{dashboardId}", method = RequestMethod.POST)
    @ResponseBody
    public Dashboard assignDashboardToCustomer(@PathVariable("customerId") String strCustomerId,
                                               @PathVariable(DASHBOARD_ID) String strDashboardId) throws ThingsboardException {
        checkParameter("customerId", strCustomerId);
        checkParameter(DASHBOARD_ID, strDashboardId);
        try {
            CustomerId customerId = new CustomerId(toUUID(strCustomerId));
            Customer customer = checkCustomerId(customerId, Operation.READ);

            DashboardId dashboardId = new DashboardId(toUUID(strDashboardId));
            checkDashboardId(dashboardId, Operation.ASSIGN_TO_CUSTOMER);

            Dashboard savedDashboard = checkNotNull(dashboardService.assignDashboardToCustomer(getCurrentUser().getTenantId(), dashboardId, customerId));

            logEntityAction(dashboardId, savedDashboard,
                    customerId,
                    ActionType.ASSIGNED_TO_CUSTOMER, null, strDashboardId, strCustomerId, customer.getName());

            sendNotificationMsgToEdgeService(savedDashboard.getTenantId(), savedDashboard.getId(), customerId, EdgeEventActionType.ASSIGNED_TO_CUSTOMER);

            return savedDashboard;
        } catch (Exception e) {

            logEntityAction(emptyId(EntityType.DASHBOARD), null,
                    null,
                    ActionType.ASSIGNED_TO_CUSTOMER, e, strDashboardId, strCustomerId);

            throw handleException(e);
        }
    }

    @PreAuthorize("hasAuthority('TENANT_ADMIN')")
    @RequestMapping(value = "/customer/{customerId}/dashboard/{dashboardId}", method = RequestMethod.DELETE)
    @ResponseBody
    public Dashboard unassignDashboardFromCustomer(@PathVariable("customerId") String strCustomerId,
                                                   @PathVariable(DASHBOARD_ID) String strDashboardId) throws ThingsboardException {
        checkParameter("customerId", strCustomerId);
        checkParameter(DASHBOARD_ID, strDashboardId);
        try {
            CustomerId customerId = new CustomerId(toUUID(strCustomerId));
            Customer customer = checkCustomerId(customerId, Operation.READ);
            DashboardId dashboardId = new DashboardId(toUUID(strDashboardId));
            Dashboard dashboard = checkDashboardId(dashboardId, Operation.UNASSIGN_FROM_CUSTOMER);

            Dashboard savedDashboard = checkNotNull(dashboardService.unassignDashboardFromCustomer(getCurrentUser().getTenantId(), dashboardId, customerId));

            logEntityAction(dashboardId, dashboard,
                    customerId,
                    ActionType.UNASSIGNED_FROM_CUSTOMER, null, strDashboardId, customer.getId().toString(), customer.getName());

            sendNotificationMsgToEdgeService(savedDashboard.getTenantId(), savedDashboard.getId(), customerId, EdgeEventActionType.UNASSIGNED_FROM_CUSTOMER);

            return savedDashboard;
        } catch (Exception e) {

            logEntityAction(emptyId(EntityType.DASHBOARD), null,
                    null,
                    ActionType.UNASSIGNED_FROM_CUSTOMER, e, strDashboardId);

            throw handleException(e);
        }
    }

    @PreAuthorize("hasAuthority('TENANT_ADMIN')")
    @RequestMapping(value = "/dashboard/{dashboardId}/customers", method = RequestMethod.POST)
    @ResponseBody
    public Dashboard updateDashboardCustomers(@PathVariable(DASHBOARD_ID) String strDashboardId,
                                              @RequestBody String[] strCustomerIds) throws ThingsboardException {
        checkParameter(DASHBOARD_ID, strDashboardId);
        try {
            DashboardId dashboardId = new DashboardId(toUUID(strDashboardId));
            Dashboard dashboard = checkDashboardId(dashboardId, Operation.ASSIGN_TO_CUSTOMER);

            Set<CustomerId> customerIds = new HashSet<>();
            if (strCustomerIds != null) {
                for (String strCustomerId : strCustomerIds) {
                    customerIds.add(new CustomerId(toUUID(strCustomerId)));
                }
            }

            Set<CustomerId> addedCustomerIds = new HashSet<>();
            Set<CustomerId> removedCustomerIds = new HashSet<>();
            for (CustomerId customerId : customerIds) {
                if (!dashboard.isAssignedToCustomer(customerId)) {
                    addedCustomerIds.add(customerId);
                }
            }

            Set<ShortCustomerInfo> assignedCustomers = dashboard.getAssignedCustomers();
            if (assignedCustomers != null) {
                for (ShortCustomerInfo customerInfo : assignedCustomers) {
                    if (!customerIds.contains(customerInfo.getCustomerId())) {
                        removedCustomerIds.add(customerInfo.getCustomerId());
                    }
                }
            }

            if (addedCustomerIds.isEmpty() && removedCustomerIds.isEmpty()) {
                return dashboard;
            } else {
                Dashboard savedDashboard = null;
                for (CustomerId customerId : addedCustomerIds) {
                    savedDashboard = checkNotNull(dashboardService.assignDashboardToCustomer(getCurrentUser().getTenantId(), dashboardId, customerId));
                    ShortCustomerInfo customerInfo = savedDashboard.getAssignedCustomerInfo(customerId);
                    logEntityAction(dashboardId, savedDashboard,
                            customerId,
                            ActionType.ASSIGNED_TO_CUSTOMER, null, strDashboardId, customerId.toString(), customerInfo.getTitle());
                    sendNotificationMsgToEdgeService(savedDashboard.getTenantId(), savedDashboard.getId(), customerId, EdgeEventActionType.ASSIGNED_TO_CUSTOMER);
                }
                for (CustomerId customerId : removedCustomerIds) {
                    ShortCustomerInfo customerInfo = dashboard.getAssignedCustomerInfo(customerId);
                    savedDashboard = checkNotNull(dashboardService.unassignDashboardFromCustomer(getCurrentUser().getTenantId(), dashboardId, customerId));
                    logEntityAction(dashboardId, dashboard,
                            customerId,
                            ActionType.UNASSIGNED_FROM_CUSTOMER, null, strDashboardId, customerId.toString(), customerInfo.getTitle());
                    sendNotificationMsgToEdgeService(savedDashboard.getTenantId(), savedDashboard.getId(), customerId, EdgeEventActionType.UNASSIGNED_FROM_CUSTOMER);
                }
                return savedDashboard;
            }
        } catch (Exception e) {

            logEntityAction(emptyId(EntityType.DASHBOARD), null,
                    null,
                    ActionType.ASSIGNED_TO_CUSTOMER, e, strDashboardId);

            throw handleException(e);
        }
    }

    @PreAuthorize("hasAuthority('TENANT_ADMIN')")
    @RequestMapping(value = "/dashboard/{dashboardId}/customers/add", method = RequestMethod.POST)
    @ResponseBody
    public Dashboard addDashboardCustomers(@PathVariable(DASHBOARD_ID) String strDashboardId,
                                           @RequestBody String[] strCustomerIds) throws ThingsboardException {
        checkParameter(DASHBOARD_ID, strDashboardId);
        try {
            DashboardId dashboardId = new DashboardId(toUUID(strDashboardId));
            Dashboard dashboard = checkDashboardId(dashboardId, Operation.ASSIGN_TO_CUSTOMER);

            Set<CustomerId> customerIds = new HashSet<>();
            if (strCustomerIds != null) {
                for (String strCustomerId : strCustomerIds) {
                    CustomerId customerId = new CustomerId(toUUID(strCustomerId));
                    if (!dashboard.isAssignedToCustomer(customerId)) {
                        customerIds.add(customerId);
                    }
                }
            }

            if (customerIds.isEmpty()) {
                return dashboard;
            } else {
                Dashboard savedDashboard = null;
                for (CustomerId customerId : customerIds) {
                    savedDashboard = checkNotNull(dashboardService.assignDashboardToCustomer(getCurrentUser().getTenantId(), dashboardId, customerId));
                    ShortCustomerInfo customerInfo = savedDashboard.getAssignedCustomerInfo(customerId);
                    logEntityAction(dashboardId, savedDashboard,
                            customerId,
                            ActionType.ASSIGNED_TO_CUSTOMER, null, strDashboardId, customerId.toString(), customerInfo.getTitle());
                    sendNotificationMsgToEdgeService(savedDashboard.getTenantId(), savedDashboard.getId(), customerId, EdgeEventActionType.ASSIGNED_TO_CUSTOMER);
                }
                return savedDashboard;
            }
        } catch (Exception e) {

            logEntityAction(emptyId(EntityType.DASHBOARD), null,
                    null,
                    ActionType.ASSIGNED_TO_CUSTOMER, e, strDashboardId);

            throw handleException(e);
        }
    }

    @PreAuthorize("hasAuthority('TENANT_ADMIN')")
    @RequestMapping(value = "/dashboard/{dashboardId}/customers/remove", method = RequestMethod.POST)
    @ResponseBody
    public Dashboard removeDashboardCustomers(@PathVariable(DASHBOARD_ID) String strDashboardId,
                                              @RequestBody String[] strCustomerIds) throws ThingsboardException {
        checkParameter(DASHBOARD_ID, strDashboardId);
        try {
            DashboardId dashboardId = new DashboardId(toUUID(strDashboardId));
            Dashboard dashboard = checkDashboardId(dashboardId, Operation.UNASSIGN_FROM_CUSTOMER);

            Set<CustomerId> customerIds = new HashSet<>();
            if (strCustomerIds != null) {
                for (String strCustomerId : strCustomerIds) {
                    CustomerId customerId = new CustomerId(toUUID(strCustomerId));
                    if (dashboard.isAssignedToCustomer(customerId)) {
                        customerIds.add(customerId);
                    }
                }
            }

            if (customerIds.isEmpty()) {
                return dashboard;
            } else {
                Dashboard savedDashboard = null;
                for (CustomerId customerId : customerIds) {
                    ShortCustomerInfo customerInfo = dashboard.getAssignedCustomerInfo(customerId);
                    savedDashboard = checkNotNull(dashboardService.unassignDashboardFromCustomer(getCurrentUser().getTenantId(), dashboardId, customerId));
                    logEntityAction(dashboardId, dashboard,
                            customerId,
                            ActionType.UNASSIGNED_FROM_CUSTOMER, null, strDashboardId, customerId.toString(), customerInfo.getTitle());
                    sendNotificationMsgToEdgeService(savedDashboard.getTenantId(), savedDashboard.getId(), customerId, EdgeEventActionType.UNASSIGNED_FROM_CUSTOMER);
                }
                return savedDashboard;
            }
        } catch (Exception e) {

            logEntityAction(emptyId(EntityType.DASHBOARD), null,
                    null,
                    ActionType.UNASSIGNED_FROM_CUSTOMER, e, strDashboardId);

            throw handleException(e);
        }
    }

    @PreAuthorize("hasAuthority('TENANT_ADMIN')")
    @RequestMapping(value = "/customer/public/dashboard/{dashboardId}", method = RequestMethod.POST)
    @ResponseBody
    public Dashboard assignDashboardToPublicCustomer(@PathVariable(DASHBOARD_ID) String strDashboardId) throws ThingsboardException {
        checkParameter(DASHBOARD_ID, strDashboardId);
        try {
            DashboardId dashboardId = new DashboardId(toUUID(strDashboardId));
            Dashboard dashboard = checkDashboardId(dashboardId, Operation.ASSIGN_TO_CUSTOMER);
            Customer publicCustomer = customerService.findOrCreatePublicCustomer(dashboard.getTenantId());
            Dashboard savedDashboard = checkNotNull(dashboardService.assignDashboardToCustomer(getCurrentUser().getTenantId(), dashboardId, publicCustomer.getId()));

            logEntityAction(dashboardId, savedDashboard,
                    publicCustomer.getId(),
                    ActionType.ASSIGNED_TO_CUSTOMER, null, strDashboardId, publicCustomer.getId().toString(), publicCustomer.getName());

            return savedDashboard;
        } catch (Exception e) {

            logEntityAction(emptyId(EntityType.DASHBOARD), null,
                    null,
                    ActionType.ASSIGNED_TO_CUSTOMER, e, strDashboardId);

            throw handleException(e);
        }
    }

    @PreAuthorize("hasAuthority('TENANT_ADMIN')")
    @RequestMapping(value = "/customer/public/dashboard/{dashboardId}", method = RequestMethod.DELETE)
    @ResponseBody
    public Dashboard unassignDashboardFromPublicCustomer(@PathVariable(DASHBOARD_ID) String strDashboardId) throws ThingsboardException {
        checkParameter(DASHBOARD_ID, strDashboardId);
        try {
            DashboardId dashboardId = new DashboardId(toUUID(strDashboardId));
            Dashboard dashboard = checkDashboardId(dashboardId, Operation.UNASSIGN_FROM_CUSTOMER);
            Customer publicCustomer = customerService.findOrCreatePublicCustomer(dashboard.getTenantId());

            Dashboard savedDashboard = checkNotNull(dashboardService.unassignDashboardFromCustomer(getCurrentUser().getTenantId(), dashboardId, publicCustomer.getId()));

            logEntityAction(dashboardId, dashboard,
                    publicCustomer.getId(),
                    ActionType.UNASSIGNED_FROM_CUSTOMER, null, strDashboardId, publicCustomer.getId().toString(), publicCustomer.getName());

            return savedDashboard;
        } catch (Exception e) {

            logEntityAction(emptyId(EntityType.DASHBOARD), null,
                    null,
                    ActionType.UNASSIGNED_FROM_CUSTOMER, e, strDashboardId);

            throw handleException(e);
        }
    }

    @PreAuthorize("hasAuthority('SYS_ADMIN')")
    @RequestMapping(value = "/tenant/{tenantId}/dashboards", params = {"pageSize", "page"}, method = RequestMethod.GET)
    @ResponseBody
    public PageData<DashboardInfo> getTenantDashboards(
            @PathVariable("tenantId") String strTenantId,
            @RequestParam int pageSize,
            @RequestParam int page,
            @RequestParam(required = false) String textSearch,
            @RequestParam(required = false) String sortProperty,
            @RequestParam(required = false) String sortOrder) throws ThingsboardException {
        try {
            TenantId tenantId = new TenantId(toUUID(strTenantId));
            checkTenantId(tenantId, Operation.READ);
            PageLink pageLink = createPageLink(pageSize, page, textSearch, sortProperty, sortOrder);
            return checkNotNull(dashboardService.findDashboardsByTenantId(tenantId, pageLink));
        } catch (Exception e) {
            throw handleException(e);
        }
    }

    @PreAuthorize("hasAuthority('TENANT_ADMIN')")
    @RequestMapping(value = "/tenant/dashboards", params = {"pageSize", "page"}, method = RequestMethod.GET)
    @ResponseBody
    public PageData<DashboardInfo> getTenantDashboards(
            @RequestParam int pageSize,
            @RequestParam int page,
            @RequestParam(required = false) String textSearch,
            @RequestParam(required = false) String sortProperty,
            @RequestParam(required = false) String sortOrder) throws ThingsboardException {
        try {
            TenantId tenantId = getCurrentUser().getTenantId();
            PageLink pageLink = createPageLink(pageSize, page, textSearch, sortProperty, sortOrder);
            return checkNotNull(dashboardService.findDashboardsByTenantId(tenantId, pageLink));
        } catch (Exception e) {
            throw handleException(e);
        }
    }

    @PreAuthorize("hasAnyAuthority('TENANT_ADMIN', 'CUSTOMER_USER')")
    @RequestMapping(value = "/customer/{customerId}/dashboards", params = {"pageSize", "page"}, method = RequestMethod.GET)
    @ResponseBody
    public PageData<DashboardInfo> getCustomerDashboards(
            @PathVariable("customerId") String strCustomerId,
            @RequestParam int pageSize,
            @RequestParam int page,
            @RequestParam(required = false) String textSearch,
            @RequestParam(required = false) String sortProperty,
            @RequestParam(required = false) String sortOrder) throws ThingsboardException {
        checkParameter("customerId", strCustomerId);
        try {
            TenantId tenantId = getCurrentUser().getTenantId();
            CustomerId customerId = new CustomerId(toUUID(strCustomerId));
            checkCustomerId(customerId, Operation.READ);
            PageLink pageLink = createPageLink(pageSize, page, textSearch, sortProperty, sortOrder);
            return checkNotNull(dashboardService.findDashboardsByTenantIdAndCustomerId(tenantId, customerId, pageLink));
        } catch (Exception e) {
            throw handleException(e);
        }
    }

    @PreAuthorize("hasAuthority('TENANT_ADMIN')")
    @RequestMapping(value = "/edge/{edgeId}/dashboard/{dashboardId}", method = RequestMethod.POST)
    @ResponseBody
    public Dashboard assignDashboardToEdge(@PathVariable("edgeId") String strEdgeId,
                                           @PathVariable(DASHBOARD_ID) String strDashboardId) throws ThingsboardException {
        checkParameter("edgeId", strEdgeId);
        checkParameter(DASHBOARD_ID, strDashboardId);
        try {
            EdgeId edgeId = new EdgeId(toUUID(strEdgeId));
            Edge edge = checkEdgeId(edgeId, Operation.READ);

            DashboardId dashboardId = new DashboardId(toUUID(strDashboardId));
            checkDashboardId(dashboardId, Operation.ASSIGN_TO_EDGE);

            Dashboard savedDashboard = checkNotNull(dashboardService.assignDashboardToEdge(getCurrentUser().getTenantId(), dashboardId, edgeId));

            logEntityAction(dashboardId, savedDashboard,
                    null,
                    ActionType.ASSIGNED_TO_EDGE, null, strDashboardId, strEdgeId, edge.getName());

            sendNotificationMsgToEdgeService(getTenantId(), edgeId, savedDashboard.getId(), EntityType.DASHBOARD, EdgeEventActionType.ASSIGNED_TO_EDGE);

            return savedDashboard;
        } catch (Exception e) {

            logEntityAction(emptyId(EntityType.DASHBOARD), null,
                    null,
                    ActionType.ASSIGNED_TO_EDGE, e, strDashboardId, strEdgeId);

            throw handleException(e);
        }
    }

    @PreAuthorize("hasAuthority('TENANT_ADMIN')")
    @RequestMapping(value = "/edge/{edgeId}/dashboard/{dashboardId}", method = RequestMethod.DELETE)
    @ResponseBody
    public Dashboard unassignDashboardFromEdge(@PathVariable("edgeId") String strEdgeId,
                                               @PathVariable(DASHBOARD_ID) String strDashboardId) throws ThingsboardException {
        checkParameter("edgeId", strEdgeId);
        checkParameter(DASHBOARD_ID, strDashboardId);
        try {
            EdgeId edgeId = new EdgeId(toUUID(strEdgeId));
            Edge edge = checkEdgeId(edgeId, Operation.READ);
            DashboardId dashboardId = new DashboardId(toUUID(strDashboardId));
            Dashboard dashboard = checkDashboardId(dashboardId, Operation.UNASSIGN_FROM_EDGE);

            Dashboard savedDashboard = checkNotNull(dashboardService.unassignDashboardFromEdge(getCurrentUser().getTenantId(), dashboardId, edgeId));

            logEntityAction(dashboardId, dashboard,
                    null,
                    ActionType.UNASSIGNED_FROM_EDGE, null, strDashboardId, strEdgeId, edge.getName());

            sendNotificationMsgToEdgeService(getTenantId(), edgeId, savedDashboard.getId(), EntityType.DASHBOARD, EdgeEventActionType.UNASSIGNED_FROM_EDGE);

            return savedDashboard;
        } catch (Exception e) {

            logEntityAction(emptyId(EntityType.DASHBOARD), null,
                    null,
                    ActionType.UNASSIGNED_FROM_EDGE, e, strDashboardId, strEdgeId);

            throw handleException(e);
        }
    }

<<<<<<< HEAD
    @PreAuthorize("hasAuthority('TENANT_ADMIN')")
    @RequestMapping(value = "/edge/{edgeId}/dashboards", params = {"pageSize", "page"}, method = RequestMethod.GET)
=======
    @PreAuthorize("hasAnyAuthority('TENANT_ADMIN', 'CUSTOMER_USER')")
    @RequestMapping(value = "/edge/{edgeId}/dashboards", params = { "limit" }, method = RequestMethod.GET)
>>>>>>> 2ec11b2a
    @ResponseBody
    public PageData<DashboardInfo> getEdgeDashboards(
            @PathVariable("edgeId") String strEdgeId,
            @RequestParam int pageSize,
            @RequestParam int page,
            @RequestParam(required = false) String textSearch,
            @RequestParam(required = false) String sortProperty,
            @RequestParam(required = false) String sortOrder,
            @RequestParam(required = false) Long startTime,
            @RequestParam(required = false) Long endTime) throws ThingsboardException {
        checkParameter("edgeId", strEdgeId);
        try {
            TenantId tenantId = getCurrentUser().getTenantId();
            EdgeId edgeId = new EdgeId(toUUID(strEdgeId));
            checkEdgeId(edgeId, Operation.READ);
<<<<<<< HEAD
            TimePageLink pageLink = createTimePageLink(pageSize, page, textSearch, sortProperty, sortOrder, startTime, endTime);
            return checkNotNull(dashboardService.findDashboardsByTenantIdAndEdgeId(tenantId, edgeId, pageLink));
=======
            TimePageLink pageLink = createPageLink(limit, startTime, endTime, ascOrder, offset);
            TimePageData<DashboardInfo> nonFilteredResult = dashboardService.findDashboardsByTenantIdAndEdgeId(tenantId, edgeId, pageLink).get();
            List<DashboardInfo> filteredDashboards = nonFilteredResult.getData().stream().filter(dashboard -> {
                try {
                    accessControlService.checkPermission(getCurrentUser(), Resource.DASHBOARD, Operation.READ, dashboard.getId(), dashboard);
                    return true;
                } catch (ThingsboardException e) {
                    return false;
                }
            }).collect(Collectors.toList());
            return checkNotNull(new TimePageData<>(filteredDashboards, nonFilteredResult.getNextPageLink(), nonFilteredResult.hasNext()));
>>>>>>> 2ec11b2a
        } catch (Exception e) {
            throw handleException(e);
        }
    }
}<|MERGE_RESOLUTION|>--- conflicted
+++ resolved
@@ -556,13 +556,8 @@
         }
     }
 
-<<<<<<< HEAD
-    @PreAuthorize("hasAuthority('TENANT_ADMIN')")
+    @PreAuthorize("hasAnyAuthority('TENANT_ADMIN', 'CUSTOMER_USER')")
     @RequestMapping(value = "/edge/{edgeId}/dashboards", params = {"pageSize", "page"}, method = RequestMethod.GET)
-=======
-    @PreAuthorize("hasAnyAuthority('TENANT_ADMIN', 'CUSTOMER_USER')")
-    @RequestMapping(value = "/edge/{edgeId}/dashboards", params = { "limit" }, method = RequestMethod.GET)
->>>>>>> 2ec11b2a
     @ResponseBody
     public PageData<DashboardInfo> getEdgeDashboards(
             @PathVariable("edgeId") String strEdgeId,
@@ -578,22 +573,21 @@
             TenantId tenantId = getCurrentUser().getTenantId();
             EdgeId edgeId = new EdgeId(toUUID(strEdgeId));
             checkEdgeId(edgeId, Operation.READ);
-<<<<<<< HEAD
             TimePageLink pageLink = createTimePageLink(pageSize, page, textSearch, sortProperty, sortOrder, startTime, endTime);
-            return checkNotNull(dashboardService.findDashboardsByTenantIdAndEdgeId(tenantId, edgeId, pageLink));
-=======
-            TimePageLink pageLink = createPageLink(limit, startTime, endTime, ascOrder, offset);
-            TimePageData<DashboardInfo> nonFilteredResult = dashboardService.findDashboardsByTenantIdAndEdgeId(tenantId, edgeId, pageLink).get();
-            List<DashboardInfo> filteredDashboards = nonFilteredResult.getData().stream().filter(dashboard -> {
+            PageData<DashboardInfo> nonFilteredResult = dashboardService.findDashboardsByTenantIdAndEdgeId(tenantId, edgeId, pageLink);
+            List<DashboardInfo> filteredDashboards = nonFilteredResult.getData().stream().filter(dashboardInfo -> {
                 try {
-                    accessControlService.checkPermission(getCurrentUser(), Resource.DASHBOARD, Operation.READ, dashboard.getId(), dashboard);
+                    accessControlService.checkPermission(getCurrentUser(), Resource.DASHBOARD, Operation.READ, dashboardInfo.getId(), dashboardInfo);
                     return true;
                 } catch (ThingsboardException e) {
                     return false;
                 }
             }).collect(Collectors.toList());
-            return checkNotNull(new TimePageData<>(filteredDashboards, nonFilteredResult.getNextPageLink(), nonFilteredResult.hasNext()));
->>>>>>> 2ec11b2a
+            PageData<DashboardInfo> filteredResult = new PageData<>(filteredDashboards,
+                    nonFilteredResult.getTotalPages(),
+                    nonFilteredResult.getTotalElements(),
+                    nonFilteredResult.hasNext());
+            return checkNotNull(filteredResult);
         } catch (Exception e) {
             throw handleException(e);
         }
