/**
 * Copyright © 2016-2020 The Thingsboard Authors
 *
 * Licensed under the Apache License, Version 2.0 (the "License");
 * you may not use this file except in compliance with the License.
 * You may obtain a copy of the License at
 *
 *     http://www.apache.org/licenses/LICENSE-2.0
 *
 * Unless required by applicable law or agreed to in writing, software
 * distributed under the License is distributed on an "AS IS" BASIS,
 * WITHOUT WARRANTIES OR CONDITIONS OF ANY KIND, either express or implied.
 * See the License for the specific language governing permissions and
 * limitations under the License.
 */
package org.thingsboard.server.actors.ruleChain;

import lombok.extern.slf4j.Slf4j;
import org.thingsboard.rule.engine.api.TbRelationTypes;
import org.thingsboard.server.actors.ActorSystemContext;
import org.thingsboard.server.actors.TbActorCtx;
import org.thingsboard.server.actors.TbActorRef;
import org.thingsboard.server.actors.TbEntityActorId;
import org.thingsboard.server.actors.service.DefaultActorService;
import org.thingsboard.server.actors.shared.ComponentMsgProcessor;
import org.thingsboard.server.common.data.EntityType;
import org.thingsboard.server.common.data.id.EntityId;
import org.thingsboard.server.common.data.id.RuleChainId;
import org.thingsboard.server.common.data.id.RuleNodeId;
import org.thingsboard.server.common.data.id.TenantId;
import org.thingsboard.server.common.data.plugin.ComponentLifecycleEvent;
import org.thingsboard.server.common.data.plugin.ComponentLifecycleState;
import org.thingsboard.server.common.data.relation.EntityRelation;
import org.thingsboard.server.common.data.rule.RuleChain;
import org.thingsboard.server.common.data.rule.RuleChainType;
import org.thingsboard.server.common.data.rule.RuleNode;
import org.thingsboard.server.common.msg.TbMsg;
import org.thingsboard.server.common.msg.plugin.ComponentLifecycleMsg;
import org.thingsboard.server.common.msg.queue.PartitionChangeMsg;
import org.thingsboard.server.common.msg.queue.QueueToRuleEngineMsg;
import org.thingsboard.server.common.msg.queue.RuleEngineException;
import org.thingsboard.server.common.msg.queue.RuleNodeException;
import org.thingsboard.server.common.msg.queue.ServiceType;
import org.thingsboard.server.common.msg.queue.TopicPartitionInfo;
import org.thingsboard.server.dao.edge.EdgeService;
import org.thingsboard.server.dao.rule.RuleChainService;
import org.thingsboard.server.gen.transport.TransportProtos.ToRuleEngineMsg;
import org.thingsboard.server.queue.TbQueueCallback;
import org.thingsboard.server.queue.common.MultipleTbQueueTbMsgCallbackWrapper;
import org.thingsboard.server.queue.common.TbQueueTbMsgCallbackWrapper;
import org.thingsboard.server.service.queue.TbClusterService;

import java.util.ArrayList;
import java.util.Collections;
import java.util.HashMap;
import java.util.List;
import java.util.Map;
import java.util.Set;
import java.util.stream.Collectors;

/**
 * @author Andrew Shvayka
 */
@Slf4j
public class RuleChainActorMessageProcessor extends ComponentMsgProcessor<RuleChainId> {

    private final TbActorRef parent;
    private final TbActorRef self;
    private final Map<RuleNodeId, RuleNodeCtx> nodeActors;
    private final Map<RuleNodeId, List<RuleNodeRelation>> nodeRoutes;
    private final RuleChainService service;
    private final TbClusterService clusterService;
    private final EdgeService edgeService;
    private String ruleChainName;
    private RuleNodeId firstId;
    private RuleNodeCtx firstNode;
    private boolean started;

    RuleChainActorMessageProcessor(TenantId tenantId, RuleChain ruleChain, ActorSystemContext systemContext
            , TbActorRef parent, TbActorRef self) {
        super(systemContext, tenantId, ruleChain.getId());
        this.ruleChainName = ruleChain.getName();
        this.parent = parent;
        this.self = self;
        this.nodeActors = new HashMap<>();
        this.nodeRoutes = new HashMap<>();
        this.service = systemContext.getRuleChainService();
        this.clusterService = systemContext.getClusterService();
        this.edgeService = systemContext.getEdgeService();
    }

    @Override
    public String getComponentName() {
        return null;
    }

    @Override
    public void start(TbActorCtx context) {
        if (!started) {
            RuleChain ruleChain = service.findRuleChainById(tenantId, entityId);
            if (ruleChain != null) {
<<<<<<< HEAD
                if (ruleChain.getType().equals(RuleChainType.CORE)) {
                    List<RuleNode> ruleNodeList = service.getRuleChainNodes(tenantId, entityId);
                    log.trace("[{}][{}] Starting rule chain with {} nodes", tenantId, entityId, ruleNodeList.size());
                    // Creating and starting the actors;
                    for (RuleNode ruleNode : ruleNodeList) {
                        log.trace("[{}][{}] Creating rule node [{}]: {}", entityId, ruleNode.getId(), ruleNode.getName(), ruleNode);
                        ActorRef ruleNodeActor = createRuleNodeActor(context, ruleNode);
                        nodeActors.put(ruleNode.getId(), new RuleNodeCtx(tenantId, self, ruleNodeActor, ruleNode));
                    }
                    initRoutes(ruleChain, ruleNodeList);
                    started = true;
=======
                List<RuleNode> ruleNodeList = service.getRuleChainNodes(tenantId, entityId);
                log.trace("[{}][{}] Starting rule chain with {} nodes", tenantId, entityId, ruleNodeList.size());
                // Creating and starting the actors;
                for (RuleNode ruleNode : ruleNodeList) {
                    log.trace("[{}][{}] Creating rule node [{}]: {}", entityId, ruleNode.getId(), ruleNode.getName(), ruleNode);
                    TbActorRef ruleNodeActor = createRuleNodeActor(context, ruleNode);
                    nodeActors.put(ruleNode.getId(), new RuleNodeCtx(tenantId, self, ruleNodeActor, ruleNode));
>>>>>>> 8d9a5875
                }
            }
        } else {
            onUpdate(context);
        }
    }

    @Override
    public void onUpdate(TbActorCtx context) {
        RuleChain ruleChain = service.findRuleChainById(tenantId, entityId);
        if (ruleChain != null) {
<<<<<<< HEAD
            if (ruleChain.getType().equals(RuleChainType.CORE)) {
                ruleChainName = ruleChain.getName();
                List<RuleNode> ruleNodeList = service.getRuleChainNodes(tenantId, entityId);
                log.trace("[{}][{}] Updating rule chain with {} nodes", tenantId, entityId, ruleNodeList.size());
                for (RuleNode ruleNode : ruleNodeList) {
                    RuleNodeCtx existing = nodeActors.get(ruleNode.getId());
                    if (existing == null) {
                        log.trace("[{}][{}] Creating rule node [{}]: {}", entityId, ruleNode.getId(), ruleNode.getName(), ruleNode);
                        ActorRef ruleNodeActor = createRuleNodeActor(context, ruleNode);
                        nodeActors.put(ruleNode.getId(), new RuleNodeCtx(tenantId, self, ruleNodeActor, ruleNode));
                    } else {
                        log.trace("[{}][{}] Updating rule node [{}]: {}", entityId, ruleNode.getId(), ruleNode.getName(), ruleNode);
                        existing.setSelf(ruleNode);
                        existing.getSelfActor().tell(new ComponentLifecycleMsg(tenantId, existing.getSelf().getId(), ComponentLifecycleEvent.UPDATED), self);
                    }
=======
            ruleChainName = ruleChain.getName();
            List<RuleNode> ruleNodeList = service.getRuleChainNodes(tenantId, entityId);
            log.trace("[{}][{}] Updating rule chain with {} nodes", tenantId, entityId, ruleNodeList.size());
            for (RuleNode ruleNode : ruleNodeList) {
                RuleNodeCtx existing = nodeActors.get(ruleNode.getId());
                if (existing == null) {
                    log.trace("[{}][{}] Creating rule node [{}]: {}", entityId, ruleNode.getId(), ruleNode.getName(), ruleNode);
                    TbActorRef ruleNodeActor = createRuleNodeActor(context, ruleNode);
                    nodeActors.put(ruleNode.getId(), new RuleNodeCtx(tenantId, self, ruleNodeActor, ruleNode));
                } else {
                    log.trace("[{}][{}] Updating rule node [{}]: {}", entityId, ruleNode.getId(), ruleNode.getName(), ruleNode);
                    existing.setSelf(ruleNode);
                    existing.getSelfActor().tellWithHighPriority(new ComponentLifecycleMsg(tenantId, existing.getSelf().getId(), ComponentLifecycleEvent.UPDATED));
>>>>>>> 8d9a5875
                }

<<<<<<< HEAD
                Set<RuleNodeId> existingNodes = ruleNodeList.stream().map(RuleNode::getId).collect(Collectors.toSet());
                List<RuleNodeId> removedRules = nodeActors.keySet().stream().filter(node -> !existingNodes.contains(node)).collect(Collectors.toList());
                removedRules.forEach(ruleNodeId -> {
                    log.trace("[{}][{}] Removing rule node [{}]", tenantId, entityId, ruleNodeId);
                    RuleNodeCtx removed = nodeActors.remove(ruleNodeId);
                    removed.getSelfActor().tell(new ComponentLifecycleMsg(tenantId, removed.getSelf().getId(), ComponentLifecycleEvent.DELETED), self);
                });
=======
            Set<RuleNodeId> existingNodes = ruleNodeList.stream().map(RuleNode::getId).collect(Collectors.toSet());
            List<RuleNodeId> removedRules = nodeActors.keySet().stream().filter(node -> !existingNodes.contains(node)).collect(Collectors.toList());
            removedRules.forEach(ruleNodeId -> {
                log.trace("[{}][{}] Removing rule node [{}]", tenantId, entityId, ruleNodeId);
                RuleNodeCtx removed = nodeActors.remove(ruleNodeId);
                removed.getSelfActor().tellWithHighPriority(new ComponentLifecycleMsg(tenantId, removed.getSelf().getId(), ComponentLifecycleEvent.DELETED));
            });
>>>>>>> 8d9a5875

                initRoutes(ruleChain, ruleNodeList);
            } else if (ruleChain.getType().equals(RuleChainType.EDGE)) {
                stop(context);
            }
        }
    }

    @Override
    public void stop(TbActorCtx ctx) {
        log.trace("[{}][{}] Stopping rule chain with {} nodes", tenantId, entityId, nodeActors.size());
        nodeActors.values().stream().map(RuleNodeCtx::getSelfActor).map(TbActorRef::getActorId).forEach(ctx::stop);
        nodeActors.clear();
        nodeRoutes.clear();
        started = false;
    }

    @Override
    public void onPartitionChangeMsg(PartitionChangeMsg msg) {
        nodeActors.values().stream().map(RuleNodeCtx::getSelfActor).forEach(actorRef -> actorRef.tellWithHighPriority(msg));
    }

    private TbActorRef createRuleNodeActor(TbActorCtx ctx, RuleNode ruleNode) {
        return ctx.getOrCreateChildActor(new TbEntityActorId(ruleNode.getId()),
                () -> DefaultActorService.RULE_DISPATCHER_NAME,
                () -> new RuleNodeActor.ActorCreator(systemContext, tenantId, entityId, ruleNode.getName(), ruleNode.getId()));
    }

    private void initRoutes(RuleChain ruleChain, List<RuleNode> ruleNodeList) {
        nodeRoutes.clear();
        // Populating the routes map;
        for (RuleNode ruleNode : ruleNodeList) {
            List<EntityRelation> relations = service.getRuleNodeRelations(TenantId.SYS_TENANT_ID, ruleNode.getId());
            log.trace("[{}][{}][{}] Processing rule node relations [{}]", tenantId, entityId, ruleNode.getId(), relations.size());
            if (relations.size() == 0) {
                nodeRoutes.put(ruleNode.getId(), Collections.emptyList());
            } else {
                for (EntityRelation relation : relations) {
                    log.trace("[{}][{}][{}] Processing rule node relation [{}]", tenantId, entityId, ruleNode.getId(), relation.getTo());
                    if (relation.getTo().getEntityType() == EntityType.RULE_NODE) {
                        RuleNodeCtx ruleNodeCtx = nodeActors.get(new RuleNodeId(relation.getTo().getId()));
                        if (ruleNodeCtx == null) {
                            throw new IllegalArgumentException("Rule Node [" + relation.getFrom() + "] has invalid relation to Rule node [" + relation.getTo() + "]");
                        }
                    }
                    nodeRoutes.computeIfAbsent(ruleNode.getId(), k -> new ArrayList<>())
                            .add(new RuleNodeRelation(ruleNode.getId(), relation.getTo(), relation.getType()));
                }
            }
        }

        firstId = ruleChain.getFirstRuleNodeId();
        firstNode = nodeActors.get(firstId);
        state = ComponentLifecycleState.ACTIVE;
    }

    void onQueueToRuleEngineMsg(QueueToRuleEngineMsg envelope) {
        TbMsg msg = envelope.getTbMsg();
        log.trace("[{}][{}] Processing message [{}]: {}", entityId, firstId, msg.getId(), msg);
        if (envelope.getRelationTypes() == null || envelope.getRelationTypes().isEmpty()) {
            try {
                checkActive(envelope.getTbMsg());
                RuleNodeId targetId = msg.getRuleNodeId();
                RuleNodeCtx targetCtx;
                if (targetId == null) {
                    targetCtx = firstNode;
                    msg = msg.copyWithRuleChainId(entityId);
                } else {
                    targetCtx = nodeActors.get(targetId);
                }
                if (targetCtx != null) {
                    log.trace("[{}][{}] Pushing message to target rule node", entityId, targetId);
                    pushMsgToNode(targetCtx, msg, "");
                } else {
                    log.trace("[{}][{}] Rule node does not exist. Probably old message", entityId, targetId);
                    msg.getCallback().onSuccess();
                }
            } catch (RuleNodeException rne) {
                envelope.getTbMsg().getCallback().onFailure(rne);
            } catch (Exception e) {
                envelope.getTbMsg().getCallback().onFailure(new RuleEngineException(e.getMessage()));
            }
        } else {
            onTellNext(envelope.getTbMsg(), envelope.getTbMsg().getRuleNodeId(), envelope.getRelationTypes(), envelope.getFailureMessage());
        }
    }

    void onRuleChainToRuleChainMsg(RuleChainToRuleChainMsg envelope) {
        try {
            checkActive(envelope.getMsg());
            if (firstNode != null) {
                pushMsgToNode(firstNode, envelope.getMsg(), envelope.getFromRelationType());
            } else {
                envelope.getMsg().getCallback().onSuccess();
            }
        } catch (RuleNodeException e) {
            log.debug("Rule Chain is not active. Current state [{}] for processor [{}][{}] tenant [{}]", state, entityId.getEntityType(), entityId, tenantId);
        }
    }

    void onTellNext(RuleNodeToRuleChainTellNextMsg envelope) {
        onTellNext(envelope.getMsg(), envelope.getOriginator(), envelope.getRelationTypes(), envelope.getFailureMessage());
    }

    private void onTellNext(TbMsg msg, RuleNodeId originatorNodeId, Set<String> relationTypes, String failureMessage) {
        try {
            checkActive(msg);
            EntityId entityId = msg.getOriginator();
            TopicPartitionInfo tpi = systemContext.resolve(ServiceType.TB_RULE_ENGINE, msg.getQueueName(), tenantId, entityId);
            List<RuleNodeRelation> relations = nodeRoutes.get(originatorNodeId).stream()
                    .filter(r -> contains(relationTypes, r.getType()))
                    .collect(Collectors.toList());
            int relationsCount = relations.size();
            if (relationsCount == 0) {
                log.trace("[{}][{}][{}] No outbound relations to process", tenantId, entityId, msg.getId());
                if (relationTypes.contains(TbRelationTypes.FAILURE)) {
                    RuleNodeCtx ruleNodeCtx = nodeActors.get(originatorNodeId);
                    if (ruleNodeCtx != null) {
                        msg.getCallback().onFailure(new RuleNodeException(failureMessage, ruleChainName, ruleNodeCtx.getSelf()));
                    } else {
                        log.debug("[{}] Failure during message processing by Rule Node [{}]. Enable and see debug events for more info", entityId, originatorNodeId.getId());
                        msg.getCallback().onFailure(new RuleEngineException("Failure during message processing by Rule Node [" + originatorNodeId.getId().toString() + "]"));
                    }
                } else {
                    msg.getCallback().onSuccess();
                }
            } else if (relationsCount == 1) {
                for (RuleNodeRelation relation : relations) {
                    log.trace("[{}][{}][{}] Pushing message to single target: [{}]", tenantId, entityId, msg.getId(), relation.getOut());
                    pushToTarget(tpi, msg, relation.getOut(), relation.getType());
                }
            } else {
                MultipleTbQueueTbMsgCallbackWrapper callbackWrapper = new MultipleTbQueueTbMsgCallbackWrapper(relationsCount, msg.getCallback());
                log.trace("[{}][{}][{}] Pushing message to multiple targets: [{}]", tenantId, entityId, msg.getId(), relations);
                for (RuleNodeRelation relation : relations) {
                    EntityId target = relation.getOut();
                    putToQueue(tpi, msg, callbackWrapper, target);
                }
            }
        } catch (RuleNodeException rne) {
            msg.getCallback().onFailure(rne);
        } catch (Exception e) {
            msg.getCallback().onFailure(new RuleEngineException("onTellNext - " + e.getMessage()));
        }
    }

    private void putToQueue(TopicPartitionInfo tpi, TbMsg msg, TbQueueCallback callbackWrapper, EntityId target) {
        switch (target.getEntityType()) {
            case RULE_NODE:
                putToQueue(tpi, msg.copyWithRuleNodeId(entityId, new RuleNodeId(target.getId())), callbackWrapper);
                break;
            case RULE_CHAIN:
                putToQueue(tpi, msg.copyWithRuleChainId(new RuleChainId(target.getId())), callbackWrapper);
                break;
        }
    }

    private void pushToTarget(TopicPartitionInfo tpi, TbMsg msg, EntityId target, String fromRelationType) {
        if (tpi.isMyPartition()) {
            switch (target.getEntityType()) {
                case RULE_NODE:
                    pushMsgToNode(nodeActors.get(new RuleNodeId(target.getId())), msg, fromRelationType);
                    break;
                case RULE_CHAIN:
                    parent.tell(new RuleChainToRuleChainMsg(new RuleChainId(target.getId()), entityId, msg, fromRelationType));
                    break;
            }
        } else {
            putToQueue(tpi, msg, new TbQueueTbMsgCallbackWrapper(msg.getCallback()), target);
        }
    }

    private void putToQueue(TopicPartitionInfo tpi, TbMsg newMsg, TbQueueCallback callbackWrapper) {
        ToRuleEngineMsg toQueueMsg = ToRuleEngineMsg.newBuilder()
                .setTenantIdMSB(tenantId.getId().getMostSignificantBits())
                .setTenantIdLSB(tenantId.getId().getLeastSignificantBits())
                .setTbMsg(TbMsg.toByteString(newMsg))
                .build();
        clusterService.pushMsgToRuleEngine(tpi, newMsg.getId(), toQueueMsg, callbackWrapper);
    }

    private boolean contains(Set<String> relationTypes, String type) {
        if (relationTypes == null) {
            return true;
        }
        for (String relationType : relationTypes) {
            if (relationType.equalsIgnoreCase(type)) {
                return true;
            }
        }
        return false;
    }

    private void pushMsgToNode(RuleNodeCtx nodeCtx, TbMsg msg, String fromRelationType) {
        if (nodeCtx != null) {
            nodeCtx.getSelfActor().tell(new RuleChainToRuleNodeMsg(new DefaultTbContext(systemContext, nodeCtx), msg, fromRelationType));
        } else {
            log.error("[{}][{}] RuleNodeCtx is empty", entityId, ruleChainName);
            msg.getCallback().onFailure(new RuleEngineException("Rule Node CTX is empty"));
        }
    }

    @Override
    protected RuleNodeException getInactiveException() {
        RuleNode firstRuleNode = firstNode != null ? firstNode.getSelf() : null;
        return new RuleNodeException("Rule Chain is not active!  Failed to initialize.", ruleChainName, firstRuleNode);
    }
}<|MERGE_RESOLUTION|>--- conflicted
+++ resolved
@@ -72,6 +72,7 @@
     private final TbClusterService clusterService;
     private final EdgeService edgeService;
     private String ruleChainName;
+
     private RuleNodeId firstId;
     private RuleNodeCtx firstNode;
     private boolean started;
@@ -99,27 +100,17 @@
         if (!started) {
             RuleChain ruleChain = service.findRuleChainById(tenantId, entityId);
             if (ruleChain != null) {
-<<<<<<< HEAD
                 if (ruleChain.getType().equals(RuleChainType.CORE)) {
                     List<RuleNode> ruleNodeList = service.getRuleChainNodes(tenantId, entityId);
                     log.trace("[{}][{}] Starting rule chain with {} nodes", tenantId, entityId, ruleNodeList.size());
                     // Creating and starting the actors;
                     for (RuleNode ruleNode : ruleNodeList) {
                         log.trace("[{}][{}] Creating rule node [{}]: {}", entityId, ruleNode.getId(), ruleNode.getName(), ruleNode);
-                        ActorRef ruleNodeActor = createRuleNodeActor(context, ruleNode);
+                        TbActorRef ruleNodeActor = createRuleNodeActor(context, ruleNode);
                         nodeActors.put(ruleNode.getId(), new RuleNodeCtx(tenantId, self, ruleNodeActor, ruleNode));
                     }
                     initRoutes(ruleChain, ruleNodeList);
                     started = true;
-=======
-                List<RuleNode> ruleNodeList = service.getRuleChainNodes(tenantId, entityId);
-                log.trace("[{}][{}] Starting rule chain with {} nodes", tenantId, entityId, ruleNodeList.size());
-                // Creating and starting the actors;
-                for (RuleNode ruleNode : ruleNodeList) {
-                    log.trace("[{}][{}] Creating rule node [{}]: {}", entityId, ruleNode.getId(), ruleNode.getName(), ruleNode);
-                    TbActorRef ruleNodeActor = createRuleNodeActor(context, ruleNode);
-                    nodeActors.put(ruleNode.getId(), new RuleNodeCtx(tenantId, self, ruleNodeActor, ruleNode));
->>>>>>> 8d9a5875
                 }
             }
         } else {
@@ -131,7 +122,6 @@
     public void onUpdate(TbActorCtx context) {
         RuleChain ruleChain = service.findRuleChainById(tenantId, entityId);
         if (ruleChain != null) {
-<<<<<<< HEAD
             if (ruleChain.getType().equals(RuleChainType.CORE)) {
                 ruleChainName = ruleChain.getName();
                 List<RuleNode> ruleNodeList = service.getRuleChainNodes(tenantId, entityId);
@@ -140,39 +130,15 @@
                     RuleNodeCtx existing = nodeActors.get(ruleNode.getId());
                     if (existing == null) {
                         log.trace("[{}][{}] Creating rule node [{}]: {}", entityId, ruleNode.getId(), ruleNode.getName(), ruleNode);
-                        ActorRef ruleNodeActor = createRuleNodeActor(context, ruleNode);
+                        TbActorRef ruleNodeActor = createRuleNodeActor(context, ruleNode);
                         nodeActors.put(ruleNode.getId(), new RuleNodeCtx(tenantId, self, ruleNodeActor, ruleNode));
                     } else {
                         log.trace("[{}][{}] Updating rule node [{}]: {}", entityId, ruleNode.getId(), ruleNode.getName(), ruleNode);
                         existing.setSelf(ruleNode);
-                        existing.getSelfActor().tell(new ComponentLifecycleMsg(tenantId, existing.getSelf().getId(), ComponentLifecycleEvent.UPDATED), self);
+                        existing.getSelfActor().tellWithHighPriority(new ComponentLifecycleMsg(tenantId, existing.getSelf().getId(), ComponentLifecycleEvent.UPDATED));
                     }
-=======
-            ruleChainName = ruleChain.getName();
-            List<RuleNode> ruleNodeList = service.getRuleChainNodes(tenantId, entityId);
-            log.trace("[{}][{}] Updating rule chain with {} nodes", tenantId, entityId, ruleNodeList.size());
-            for (RuleNode ruleNode : ruleNodeList) {
-                RuleNodeCtx existing = nodeActors.get(ruleNode.getId());
-                if (existing == null) {
-                    log.trace("[{}][{}] Creating rule node [{}]: {}", entityId, ruleNode.getId(), ruleNode.getName(), ruleNode);
-                    TbActorRef ruleNodeActor = createRuleNodeActor(context, ruleNode);
-                    nodeActors.put(ruleNode.getId(), new RuleNodeCtx(tenantId, self, ruleNodeActor, ruleNode));
-                } else {
-                    log.trace("[{}][{}] Updating rule node [{}]: {}", entityId, ruleNode.getId(), ruleNode.getName(), ruleNode);
-                    existing.setSelf(ruleNode);
-                    existing.getSelfActor().tellWithHighPriority(new ComponentLifecycleMsg(tenantId, existing.getSelf().getId(), ComponentLifecycleEvent.UPDATED));
->>>>>>> 8d9a5875
-                }
-
-<<<<<<< HEAD
-                Set<RuleNodeId> existingNodes = ruleNodeList.stream().map(RuleNode::getId).collect(Collectors.toSet());
-                List<RuleNodeId> removedRules = nodeActors.keySet().stream().filter(node -> !existingNodes.contains(node)).collect(Collectors.toList());
-                removedRules.forEach(ruleNodeId -> {
-                    log.trace("[{}][{}] Removing rule node [{}]", tenantId, entityId, ruleNodeId);
-                    RuleNodeCtx removed = nodeActors.remove(ruleNodeId);
-                    removed.getSelfActor().tell(new ComponentLifecycleMsg(tenantId, removed.getSelf().getId(), ComponentLifecycleEvent.DELETED), self);
-                });
-=======
+                }
+
             Set<RuleNodeId> existingNodes = ruleNodeList.stream().map(RuleNode::getId).collect(Collectors.toSet());
             List<RuleNodeId> removedRules = nodeActors.keySet().stream().filter(node -> !existingNodes.contains(node)).collect(Collectors.toList());
             removedRules.forEach(ruleNodeId -> {
@@ -180,7 +146,6 @@
                 RuleNodeCtx removed = nodeActors.remove(ruleNodeId);
                 removed.getSelfActor().tellWithHighPriority(new ComponentLifecycleMsg(tenantId, removed.getSelf().getId(), ComponentLifecycleEvent.DELETED));
             });
->>>>>>> 8d9a5875
 
                 initRoutes(ruleChain, ruleNodeList);
             } else if (ruleChain.getType().equals(RuleChainType.EDGE)) {
