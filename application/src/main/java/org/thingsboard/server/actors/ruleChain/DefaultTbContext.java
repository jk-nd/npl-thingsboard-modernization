--- conflicted
+++ resolved
@@ -196,12 +196,7 @@
 
     @Override
     public void enqueue(TbMsg tbMsg, Runnable onSuccess, Consumer<Throwable> onFailure) {
-<<<<<<< HEAD
-        TopicPartitionInfo tpi = resolvePartition(tbMsg, MAIN_QUEUE_NAME);
-        enqueue(tpi, tbMsg, onFailure, onSuccess);
-=======
         enqueue(tbMsg, MAIN_QUEUE_NAME, onSuccess, onFailure);
->>>>>>> 5807114b
     }
 
     @Override
