/**
 * Copyright © 2016-2020 The Thingsboard Authors
 *
 * Licensed under the Apache License, Version 2.0 (the "License");
 * you may not use this file except in compliance with the License.
 * You may obtain a copy of the License at
 *
 *     http://www.apache.org/licenses/LICENSE-2.0
 *
 * Unless required by applicable law or agreed to in writing, software
 * distributed under the License is distributed on an "AS IS" BASIS,
 * WITHOUT WARRANTIES OR CONDITIONS OF ANY KIND, either express or implied.
 * See the License for the specific language governing permissions and
 * limitations under the License.
 */
package org.thingsboard.server.service.apiusage;

import lombok.extern.slf4j.Slf4j;
import org.springframework.beans.factory.annotation.Value;
import org.springframework.stereotype.Service;
import org.thingsboard.server.common.data.ApiUsageRecordKey;
import org.thingsboard.server.common.data.ApiUsageState;
import org.thingsboard.server.common.data.TenantProfile;
import org.thingsboard.server.common.data.id.TenantId;
import org.thingsboard.server.common.data.id.TenantProfileId;
import org.thingsboard.server.common.data.kv.BasicTsKvEntry;
import org.thingsboard.server.common.data.kv.LongDataEntry;
import org.thingsboard.server.common.data.kv.TsKvEntry;
import org.thingsboard.server.common.msg.queue.TbCallback;
import org.thingsboard.server.common.msg.tools.SchedulerUtils;
import org.thingsboard.server.dao.timeseries.TimeseriesService;
import org.thingsboard.server.dao.usagerecord.ApiUsageStateService;
import org.thingsboard.server.gen.transport.TransportProtos.ToUsageStatsServiceMsg;
import org.thingsboard.server.gen.transport.TransportProtos.UsageStatsKVProto;
import org.thingsboard.server.queue.common.TbProtoQueueMsg;
import org.thingsboard.server.queue.scheduler.SchedulerComponent;
import org.thingsboard.server.queue.util.TbCoreComponent;
import org.thingsboard.server.service.profile.TbTenantProfileCache;

import javax.annotation.PostConstruct;
import java.util.ArrayList;
import java.util.List;
import java.util.Map;
import java.util.UUID;
import java.util.concurrent.ConcurrentHashMap;
import java.util.concurrent.ExecutionException;
import java.util.concurrent.TimeUnit;
import java.util.concurrent.locks.Lock;
import java.util.concurrent.locks.ReentrantLock;

@Slf4j
@TbCoreComponent
@Service
public class DefaultTbApiUsageStateService implements TbApiUsageStateService {

    public static final String HOURLY = "HOURLY_";
    private final ApiUsageStateService apiUsageStateService;
    private final TimeseriesService tsService;
    private final SchedulerComponent scheduler;
    private final TbTenantProfileCache tenantProfileCache;
    private final Map<TenantId, TenantApiUsageState> tenantStates = new ConcurrentHashMap<>();

    @Value("${usage.stats.report.enabled:true}")
    private boolean enabled;

    @Value("${usage.stats.check.cycle:60000}")
    private long nextCycleCheckInterval;

    private final Lock updateLock = new ReentrantLock();

    public DefaultTbApiUsageStateService(ApiUsageStateService apiUsageStateService, TimeseriesService tsService, SchedulerComponent scheduler, TbTenantProfileCache tenantProfileCache) {
        this.apiUsageStateService = apiUsageStateService;
        this.tsService = tsService;
        this.scheduler = scheduler;
        this.tenantProfileCache = tenantProfileCache;
    }

    @PostConstruct
    public void init() {
        if (enabled) {
            scheduler.scheduleAtFixedRate(this::checkStartOfNextCycle, nextCycleCheckInterval, nextCycleCheckInterval, TimeUnit.MILLISECONDS);
        }
    }

    @Override
    public void process(TbProtoQueueMsg<ToUsageStatsServiceMsg> msg, TbCallback callback) {
        ToUsageStatsServiceMsg statsMsg = msg.getValue();
        TenantId tenantId = new TenantId(new UUID(statsMsg.getTenantIdMSB(), statsMsg.getTenantIdLSB()));
        TenantApiUsageState tenantState;
        List<TsKvEntry> updatedEntries;
        boolean stateUpdated = false;
        updateLock.lock();
        try {
            tenantState = getOrFetchState(tenantId);
            long ts = tenantState.getCurrentCycleTs();
            long hourTs = tenantState.getCurrentHourTs();
            long newHourTs = SchedulerUtils.getStartOfCurrentHour();
            if (newHourTs != hourTs) {
                tenantState.setHour(newHourTs);
            }
            updatedEntries = new ArrayList<>(ApiUsageRecordKey.values().length);
            for (UsageStatsKVProto kvProto : statsMsg.getValuesList()) {
                ApiUsageRecordKey recordKey = ApiUsageRecordKey.valueOf(kvProto.getKey());
                long newValue = tenantState.add(recordKey, kvProto.getValue());
                updatedEntries.add(new BasicTsKvEntry(ts, new LongDataEntry(recordKey.name(), newValue)));
                long newHourlyValue = tenantState.addToHourly(recordKey, kvProto.getValue());
                updatedEntries.add(new BasicTsKvEntry(hourTs, new LongDataEntry(HOURLY + recordKey.name(), newHourlyValue)));
                stateUpdated |= tenantState.checkStateUpdatedDueToThreshold(recordKey);
            }
        } finally {
            updateLock.unlock();
        }
<<<<<<< HEAD
        tsService.save(tenantId, tenantState.getId(), updatedEntries, 0L);
=======
        tsService.save(tenantId, tenantState.getEntityId(), updatedEntries, 0L);
        if (stateUpdated) {
            // Save new state into the database;
            apiUsageStateService.update(tenantState.getApiUsageState());
            //TODO: clear cache on cluster repartition.
            //TODO: update profiles on tenant and profile updates.
            //TODO: broadcast to everyone notifications about enabled/disabled features.
        }
>>>>>>> 9d14a389
    }

    @Override
    public TenantApiUsageState getApiUsageState(TenantId tenantId) {
        return null;
    }

    @Override
    public void onTenantProfileUpdate(TenantProfileId tenantProfileId) {
        TenantProfile tenantProfile = tenantProfileCache.get(tenantProfileId);
        updateLock.lock();
        try {
            tenantStates.values().forEach(state -> {
                if (tenantProfile.getId().equals(state.getTenantProfileId())) {
                    state.setTenantProfileData(tenantProfile.getProfileData());
                    if (state.checkStateUpdatedDueToThresholds()) {
                        apiUsageStateService.update(state.getApiUsageState());
                        //TODO: send notification to cluster;
                    }
                }
            });
        } finally {
            updateLock.unlock();
        }
    }

    @Override
    public void onTenantUpdate(TenantId tenantId) {

    }

    private void checkStartOfNextCycle() {
        updateLock.lock();
        try {
            long now = System.currentTimeMillis();
            tenantStates.values().forEach(state -> {
                if ((state.getNextCycleTs() > now) && (state.getNextCycleTs() - now < TimeUnit.HOURS.toMillis(1))) {
                    state.setCycles(state.getNextCycleTs(), SchedulerUtils.getStartOfNextNextMonth());
                }
            });
        } finally {
            updateLock.unlock();
        }
    }

    private TenantApiUsageState getOrFetchState(TenantId tenantId) {
        TenantApiUsageState tenantState = tenantStates.get(tenantId);
        if (tenantState == null) {
            ApiUsageState dbStateEntity = apiUsageStateService.findTenantApiUsageState(tenantId);
            if (dbStateEntity == null) {
                try {
                    dbStateEntity = apiUsageStateService.createDefaultApiUsageState(tenantId);
                } catch (Exception e) {
                    dbStateEntity = apiUsageStateService.findTenantApiUsageState(tenantId);
                }
            }
<<<<<<< HEAD
            tenantState = new TenantApiUsageState(dbStateEntity.getId());
=======
            TenantProfile tenantProfile = tenantProfileCache.get(tenantId);
            tenantState = new TenantApiUsageState(tenantProfile, dbStateEntity);
>>>>>>> 9d14a389
            try {
                List<TsKvEntry> dbValues = tsService.findAllLatest(tenantId, dbStateEntity.getEntityId()).get();
                for (ApiUsageRecordKey key : ApiUsageRecordKey.values()) {
                    boolean cycleEntryFound = false;
                    boolean hourlyEntryFound = false;
                    for (TsKvEntry tsKvEntry : dbValues) {
                        if (tsKvEntry.getKey().equals(key.name())) {
                            cycleEntryFound = true;
                            tenantState.put(key, tsKvEntry.getLongValue().get());
                        } else if (tsKvEntry.getKey().equals(HOURLY + key.name())) {
                            hourlyEntryFound = true;
                            if (tsKvEntry.getTs() == tenantState.getCurrentHourTs()) {
                                tenantState.putHourly(key, tsKvEntry.getLongValue().get());
                            }
                        }
                        if (cycleEntryFound && hourlyEntryFound) {
                            break;
                        }
                    }
                }
                tenantStates.put(tenantId, tenantState);
            } catch (InterruptedException | ExecutionException e) {
                log.warn("[{}] Failed to fetch api usage state from db.", tenantId, e);
            }
        }
        return tenantState;
    }

}<|MERGE_RESOLUTION|>--- conflicted
+++ resolved
@@ -110,10 +110,7 @@
         } finally {
             updateLock.unlock();
         }
-<<<<<<< HEAD
-        tsService.save(tenantId, tenantState.getId(), updatedEntries, 0L);
-=======
-        tsService.save(tenantId, tenantState.getEntityId(), updatedEntries, 0L);
+        tsService.save(tenantId, tenantState.getApiUsageState().getId(), updatedEntries, 0L);
         if (stateUpdated) {
             // Save new state into the database;
             apiUsageStateService.update(tenantState.getApiUsageState());
@@ -121,7 +118,6 @@
             //TODO: update profiles on tenant and profile updates.
             //TODO: broadcast to everyone notifications about enabled/disabled features.
         }
->>>>>>> 9d14a389
     }
 
     @Override
@@ -178,12 +174,8 @@
                     dbStateEntity = apiUsageStateService.findTenantApiUsageState(tenantId);
                 }
             }
-<<<<<<< HEAD
-            tenantState = new TenantApiUsageState(dbStateEntity.getId());
-=======
             TenantProfile tenantProfile = tenantProfileCache.get(tenantId);
             tenantState = new TenantApiUsageState(tenantProfile, dbStateEntity);
->>>>>>> 9d14a389
             try {
                 List<TsKvEntry> dbValues = tsService.findAllLatest(tenantId, dbStateEntity.getEntityId()).get();
                 for (ApiUsageRecordKey key : ApiUsageRecordKey.values()) {
