/**
 * Copyright © 2016-2022 The Thingsboard Authors
 *
 * Licensed under the Apache License, Version 2.0 (the "License");
 * you may not use this file except in compliance with the License.
 * You may obtain a copy of the License at
 *
 *     http://www.apache.org/licenses/LICENSE-2.0
 *
 * Unless required by applicable law or agreed to in writing, software
 * distributed under the License is distributed on an "AS IS" BASIS,
 * WITHOUT WARRANTIES OR CONDITIONS OF ANY KIND, either express or implied.
 * See the License for the specific language governing permissions and
 * limitations under the License.
 */
package org.thingsboard.server.service.sync.ie.importing.impl;

import lombok.RequiredArgsConstructor;
import org.springframework.stereotype.Service;
import org.thingsboard.server.common.data.DeviceProfile;
import org.thingsboard.server.common.data.EntityType;
import org.thingsboard.server.common.data.User;
import org.thingsboard.server.common.data.edge.EdgeEventActionType;
import org.thingsboard.server.common.data.exception.ThingsboardException;
import org.thingsboard.server.common.data.id.DeviceProfileId;
import org.thingsboard.server.common.data.id.TenantId;
import org.thingsboard.server.common.data.plugin.ComponentLifecycleEvent;
import org.thingsboard.server.common.data.sync.ie.EntityExportData;
import org.thingsboard.server.dao.device.DeviceProfileService;
import org.thingsboard.server.queue.util.TbCoreComponent;
import org.thingsboard.server.service.ota.OtaPackageStateService;
import org.thingsboard.server.service.sync.vc.data.EntitiesImportCtx;

import java.util.Objects;

@Service
@TbCoreComponent
@RequiredArgsConstructor
public class DeviceProfileImportService extends BaseEntityImportService<DeviceProfileId, DeviceProfile, EntityExportData<DeviceProfile>> {

    private final DeviceProfileService deviceProfileService;
    private final OtaPackageStateService otaPackageStateService;

    @Override
    protected void setOwner(TenantId tenantId, DeviceProfile deviceProfile, IdProvider idProvider) {
        deviceProfile.setTenantId(tenantId);
    }

    @Override
    protected DeviceProfile prepare(EntitiesImportCtx ctx, DeviceProfile deviceProfile, DeviceProfile old, EntityExportData<DeviceProfile> exportData, IdProvider idProvider) {
        deviceProfile.setDefaultRuleChainId(idProvider.getInternalId(deviceProfile.getDefaultRuleChainId()));
        deviceProfile.setDefaultDashboardId(idProvider.getInternalId(deviceProfile.getDefaultDashboardId()));
        deviceProfile.setFirmwareId(getOldEntityField(old, DeviceProfile::getFirmwareId));
        deviceProfile.setSoftwareId(getOldEntityField(old, DeviceProfile::getSoftwareId));
        deviceProfile.setDefaultQueueId(getOldEntityField(old, DeviceProfile::getDefaultQueueId));
        return deviceProfile;
    }

    @Override
    protected DeviceProfile saveOrUpdate(EntitiesImportCtx ctx, DeviceProfile deviceProfile, EntityExportData<DeviceProfile> exportData, IdProvider idProvider) {
        return deviceProfileService.saveDeviceProfile(deviceProfile);
    }

    @Override
<<<<<<< HEAD
    protected void onEntitySaved(User user, DeviceProfile savedDeviceProfile, DeviceProfile oldDeviceProfile) throws ThingsboardException {
        super.onEntitySaved(user, savedDeviceProfile, oldDeviceProfile);
=======
    protected void onEntitySaved(SecurityUser user, DeviceProfile savedDeviceProfile, DeviceProfile oldDeviceProfile) throws ThingsboardException {
>>>>>>> 48c3ce70
        clusterService.onDeviceProfileChange(savedDeviceProfile, null);
        clusterService.broadcastEntityStateChangeEvent(user.getTenantId(), savedDeviceProfile.getId(),
                oldDeviceProfile == null ? ComponentLifecycleEvent.CREATED : ComponentLifecycleEvent.UPDATED);
        otaPackageStateService.update(savedDeviceProfile,
                oldDeviceProfile != null && !Objects.equals(oldDeviceProfile.getFirmwareId(), savedDeviceProfile.getFirmwareId()),
                oldDeviceProfile != null && !Objects.equals(oldDeviceProfile.getSoftwareId(), savedDeviceProfile.getSoftwareId()));
        super.onEntitySaved(user, savedDeviceProfile, oldDeviceProfile);
    }

    @Override
    protected DeviceProfile deepCopy(DeviceProfile deviceProfile) {
        return new DeviceProfile(deviceProfile);
    }

    @Override
    protected void cleanupForComparison(DeviceProfile deviceProfile) {
        super.cleanupForComparison(deviceProfile);
        deviceProfile.setFirmwareId(null);
        deviceProfile.setSoftwareId(null);
    }

    @Override
    public EntityType getEntityType() {
        return EntityType.DEVICE_PROFILE;
    }

}<|MERGE_RESOLUTION|>--- conflicted
+++ resolved
@@ -20,7 +20,6 @@
 import org.thingsboard.server.common.data.DeviceProfile;
 import org.thingsboard.server.common.data.EntityType;
 import org.thingsboard.server.common.data.User;
-import org.thingsboard.server.common.data.edge.EdgeEventActionType;
 import org.thingsboard.server.common.data.exception.ThingsboardException;
 import org.thingsboard.server.common.data.id.DeviceProfileId;
 import org.thingsboard.server.common.data.id.TenantId;
@@ -62,12 +61,7 @@
     }
 
     @Override
-<<<<<<< HEAD
     protected void onEntitySaved(User user, DeviceProfile savedDeviceProfile, DeviceProfile oldDeviceProfile) throws ThingsboardException {
-        super.onEntitySaved(user, savedDeviceProfile, oldDeviceProfile);
-=======
-    protected void onEntitySaved(SecurityUser user, DeviceProfile savedDeviceProfile, DeviceProfile oldDeviceProfile) throws ThingsboardException {
->>>>>>> 48c3ce70
         clusterService.onDeviceProfileChange(savedDeviceProfile, null);
         clusterService.broadcastEntityStateChangeEvent(user.getTenantId(), savedDeviceProfile.getId(),
                 oldDeviceProfile == null ? ComponentLifecycleEvent.CREATED : ComponentLifecycleEvent.UPDATED);
