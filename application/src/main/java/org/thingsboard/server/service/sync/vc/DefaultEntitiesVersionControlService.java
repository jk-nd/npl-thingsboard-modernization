--- conflicted
+++ resolved
@@ -422,23 +422,11 @@
     }
 
     private void removeOtherEntities(EntitiesImportCtx ctx, EntityType entityType) {
-<<<<<<< HEAD
         var entities = new PageDataIterable<>(link -> exportableEntitiesService.findEntitiesIdsByTenantId(ctx.getTenantId(), entityType, link), 100);
         Set<EntityId> toRemove = new HashSet<>();
         for (EntityId entityId : entities) {
             if (ctx.getImportedEntities().get(entityType) == null || !ctx.getImportedEntities().get(entityType).contains(entityId)) {
                 toRemove.add(entityId);
-=======
-        DaoUtil.processInBatches(pageLink -> {
-            return exportableEntitiesService.findEntitiesByTenantId(ctx.getTenantId(), entityType, pageLink);
-        }, 100, entity -> {
-            if (ctx.getImportedEntities().get(entityType) == null || !ctx.getImportedEntities().get(entityType).contains(entity.getId())) {
-                exportableEntitiesService.removeById(ctx.getTenantId(), entity.getId());
-
-                ctx.addEventCallback(() -> logEntityActionService.logEntityAction(ctx.getTenantId(), entity.getId(), entity, null,
-                        ActionType.DELETED, ctx.getUser()));
-                ctx.registerDeleted(entityType);
->>>>>>> ec36558f
             }
         }
 
@@ -447,7 +435,7 @@
             exportableEntitiesService.removeById(ctx.getTenantId(), entityId);
 
             ThrowingRunnable callback = () -> {
-                entityNotificationService.logEntityAction(ctx.getTenantId(), entity.getId(), entity, null,
+                logEntityActionService.logEntityAction(ctx.getTenantId(), entity.getId(), entity, null,
                         ActionType.DELETED, ctx.getUser());
             };
             if (ctx.isRollbackOnError()) {
