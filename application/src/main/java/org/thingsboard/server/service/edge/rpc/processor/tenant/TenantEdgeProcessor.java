--- conflicted
+++ resolved
@@ -43,13 +43,8 @@
     private TenantMsgConstructorFactory tenantMsgConstructorFactory;
 
     public DownlinkMsg convertTenantEventToDownlink(EdgeEvent edgeEvent, EdgeVersion edgeVersion) {
-<<<<<<< HEAD
-        TenantId tenantId = new TenantId(edgeEvent.getEntityId());
+        TenantId tenantId = TenantId.fromUUID(edgeEvent.getEntityId());
         var msgConstructor = ((TenantMsgConstructor) tenantMsgConstructorFactory.getMsgConstructorByEdgeVersion(edgeVersion));
-=======
-        TenantId tenantId = TenantId.fromUUID(edgeEvent.getEntityId());
-        DownlinkMsg downlinkMsg = null;
->>>>>>> b8c0fae6
         if (EdgeEventActionType.UPDATED.equals(edgeEvent.getAction())) {
             Tenant tenant = edgeCtx.getTenantService().findTenantById(tenantId);
             if (tenant != null) {
