--- conflicted
+++ resolved
@@ -32,6 +32,7 @@
 import org.thingsboard.server.common.data.HasName;
 import org.thingsboard.server.common.data.HasRuleEngineProfile;
 import org.thingsboard.server.common.data.TbResource;
+import org.thingsboard.server.common.data.TbResourceInfo;
 import org.thingsboard.server.common.data.Tenant;
 import org.thingsboard.server.common.data.TenantProfile;
 import org.thingsboard.server.common.data.edge.EdgeEventActionType;
@@ -68,8 +69,8 @@
 import org.thingsboard.server.queue.TbQueueProducer;
 import org.thingsboard.server.queue.common.MultipleTbQueueCallbackWrapper;
 import org.thingsboard.server.queue.common.TbProtoQueueMsg;
+import org.thingsboard.server.queue.discovery.PartitionService;
 import org.thingsboard.server.queue.discovery.TopicService;
-import org.thingsboard.server.queue.discovery.PartitionService;
 import org.thingsboard.server.queue.provider.TbQueueProducerProvider;
 import org.thingsboard.server.queue.util.DataDecodingEncodingService;
 import org.thingsboard.server.service.gateway_device.GatewayNotificationsService;
@@ -318,15 +319,9 @@
     }
 
     @Override
-<<<<<<< HEAD
-    public void onDeviceDeleted(Device device, TbQueueCallback callback) {
-        gatewayNotificationsService.onDeviceDeleted(device);
-        broadcastEntityDeleteToTransport(device.getTenantId(), device.getId(), device.getName(), callback);
-        sendDeviceStateServiceEvent(device.getTenantId(), device.getId(), false, false, true);
-        broadcastEntityStateChangeEvent(device.getTenantId(), device.getId(), ComponentLifecycleEvent.DELETED);
-=======
     public void onDeviceDeleted(TenantId tenantId, Device device, TbQueueCallback callback) {
         DeviceId deviceId = device.getId();
+        gatewayNotificationsService.onDeviceDeleted(device);
         broadcastEntityDeleteToTransport(tenantId, deviceId, device.getName(), callback);
         sendDeviceStateServiceEvent(tenantId, deviceId, false, false, true);
         broadcastEntityStateChangeEvent(tenantId, deviceId, ComponentLifecycleEvent.DELETED);
@@ -336,11 +331,10 @@
     public void onDeviceAssignedToTenant(TenantId oldTenantId, Device device) {
         onDeviceDeleted(oldTenantId, device, null);
         sendDeviceStateServiceEvent(device.getTenantId(), device.getId(), true, false, false);
->>>>>>> f11ee730
-    }
-
-    @Override
-    public void onResourceChange(TbResource resource, TbQueueCallback callback) {
+    }
+
+    @Override
+    public void onResourceChange(TbResourceInfo resource, TbQueueCallback callback) {
         TenantId tenantId = resource.getTenantId();
         log.trace("[{}][{}][{}] Processing change resource", tenantId, resource.getResourceType(), resource.getResourceKey());
         TransportProtos.ResourceUpdateMsg resourceUpdateMsg = TransportProtos.ResourceUpdateMsg.newBuilder()
@@ -354,7 +348,7 @@
     }
 
     @Override
-    public void onResourceDeleted(TbResource resource, TbQueueCallback callback) {
+    public void onResourceDeleted(TbResourceInfo resource, TbQueueCallback callback) {
         log.trace("[{}] Processing delete resource", resource);
         TransportProtos.ResourceDeleteMsg resourceUpdateMsg = TransportProtos.ResourceDeleteMsg.newBuilder()
                 .setTenantIdMSB(resource.getTenantId().getId().getMostSignificantBits())
