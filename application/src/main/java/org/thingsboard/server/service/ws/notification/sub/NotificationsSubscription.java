/**
 * Copyright © 2016-2024 The Thingsboard Authors
 *
 * Licensed under the Apache License, Version 2.0 (the "License");
 * you may not use this file except in compliance with the License.
 * You may obtain a copy of the License at
 *
 *     http://www.apache.org/licenses/LICENSE-2.0
 *
 * Unless required by applicable law or agreed to in writing, software
 * distributed under the License is distributed on an "AS IS" BASIS,
 * WITHOUT WARRANTIES OR CONDITIONS OF ANY KIND, either express or implied.
 * See the License for the specific language governing permissions and
 * limitations under the License.
 */
package org.thingsboard.server.service.ws.notification.sub;

import lombok.Builder;
import lombok.Getter;
import org.thingsboard.server.common.data.BaseData;
import org.thingsboard.server.common.data.id.EntityId;
import org.thingsboard.server.common.data.id.TenantId;
import org.thingsboard.server.common.data.notification.Notification;
import org.thingsboard.server.common.data.notification.NotificationType;
import org.thingsboard.server.service.subscription.TbSubscription;
import org.thingsboard.server.service.subscription.TbSubscriptionType;
import org.thingsboard.server.service.ws.notification.cmd.UnreadNotificationsUpdate;

import java.util.Comparator;
import java.util.HashMap;
import java.util.List;
import java.util.Map;
import java.util.Set;
import java.util.UUID;
import java.util.concurrent.atomic.AtomicInteger;
import java.util.function.BiConsumer;
import java.util.stream.Collectors;

@Getter
public class NotificationsSubscription extends AbstractNotificationSubscription<NotificationsSubscriptionUpdate> {

    private final Map<UUID, Notification> latestUnreadNotifications = new HashMap<>();
    private final int limit;
<<<<<<< HEAD
    private final Set<NotificationType> notificationTypes;
    private final AtomicInteger totalUnreadCounter = new AtomicInteger();
=======
>>>>>>> c4e5ab65

    @Builder
    public NotificationsSubscription(String serviceId, String sessionId, int subscriptionId, TenantId tenantId, EntityId entityId,
                                     BiConsumer<TbSubscription<NotificationsSubscriptionUpdate>, NotificationsSubscriptionUpdate> updateProcessor,
                                     int limit, Set<NotificationType> notificationTypes) {
        super(serviceId, sessionId, subscriptionId, tenantId, entityId, TbSubscriptionType.NOTIFICATIONS, updateProcessor);
        this.limit = limit;
        this.notificationTypes = notificationTypes;
    }

    public boolean checkNotificationType(NotificationType type) {
        return notificationTypes.contains(type);
    }

    public UnreadNotificationsUpdate createFullUpdate() {
        return UnreadNotificationsUpdate.builder()
                .cmdId(getSubscriptionId())
                .notifications(getSortedNotifications())
                .totalUnreadCount(totalUnreadCounter.get())
                .sequenceNumber(sequence.incrementAndGet())
                .build();
    }

    public List<Notification> getSortedNotifications() {
        return latestUnreadNotifications.values().stream()
                .sorted(Comparator.comparing(BaseData::getCreatedTime, Comparator.reverseOrder()))
                .collect(Collectors.toList());
    }

    public UnreadNotificationsUpdate createPartialUpdate(Notification notification) {
        return UnreadNotificationsUpdate.builder()
                .cmdId(getSubscriptionId())
                .update(notification)
                .totalUnreadCount(totalUnreadCounter.get())
                .sequenceNumber(sequence.incrementAndGet())
                .build();
    }

    public UnreadNotificationsUpdate createCountUpdate() {
        return UnreadNotificationsUpdate.builder()
                .cmdId(getSubscriptionId())
                .totalUnreadCount(totalUnreadCounter.get())
                .sequenceNumber(sequence.incrementAndGet())
                .build();
    }

}<|MERGE_RESOLUTION|>--- conflicted
+++ resolved
@@ -32,7 +32,6 @@
 import java.util.Map;
 import java.util.Set;
 import java.util.UUID;
-import java.util.concurrent.atomic.AtomicInteger;
 import java.util.function.BiConsumer;
 import java.util.stream.Collectors;
 
@@ -41,11 +40,7 @@
 
     private final Map<UUID, Notification> latestUnreadNotifications = new HashMap<>();
     private final int limit;
-<<<<<<< HEAD
     private final Set<NotificationType> notificationTypes;
-    private final AtomicInteger totalUnreadCounter = new AtomicInteger();
-=======
->>>>>>> c4e5ab65
 
     @Builder
     public NotificationsSubscription(String serviceId, String sessionId, int subscriptionId, TenantId tenantId, EntityId entityId,
