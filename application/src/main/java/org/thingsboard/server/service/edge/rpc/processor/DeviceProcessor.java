--- conflicted
+++ resolved
@@ -25,7 +25,6 @@
 import org.apache.commons.lang.RandomStringUtils;
 import org.apache.commons.lang.StringUtils;
 import org.checkerframework.checker.nullness.qual.Nullable;
-import org.springframework.security.core.parameters.P;
 import org.springframework.stereotype.Component;
 import org.thingsboard.rule.engine.api.RpcError;
 import org.thingsboard.server.common.data.DataConstants;
@@ -110,23 +109,10 @@
                     }, dbCallbackExecutorService);
                     return futureToSet;
                 } else {
-<<<<<<< HEAD
-                    Device deviceById = deviceService.findDeviceById(edge.getTenantId(), edgeDeviceId);
-                    if (deviceById != null) {
-                        log.info("[{}] Device ID [{}] already used by other device on the cloud. Creating new device and replacing device entity on the edge", tenantId, edgeDeviceId.getId());
-                        device = createDevice(tenantId, edge, deviceUpdateMsg);
-
-                        // TODO: voba - properly handle device credentials from edge to cloud
-                        saveEdgeEvent(tenantId, edge.getId(), EdgeEventType.DEVICE, EdgeEventActionType.ENTITY_EXISTS_REQUEST, device.getId(), null);
-                    } else {
-                        device = createDevice(tenantId, edge, deviceUpdateMsg);
-                    }
-=======
                     log.info("[{}] Creating new device and replacing device entity on the edge [{}]", tenantId, deviceUpdateMsg);
                     device = createDevice(tenantId, edge, deviceUpdateMsg, deviceUpdateMsg.getName());
                     saveEdgeEvent(tenantId, edge.getId(), EdgeEventType.DEVICE, EdgeEventActionType.ENTITY_MERGE_REQUEST, device.getId(), null);
                     deviceService.assignDeviceToEdge(edge.getTenantId(), device.getId(), edge.getId());
->>>>>>> 773d3806
                 }
                 break;
             case ENTITY_UPDATED_RPC_MESSAGE:
@@ -190,36 +176,17 @@
         try {
             deviceCreationLock.lock();
             log.debug("[{}] Creating device entity [{}] from edge [{}]", tenantId, deviceUpdateMsg, edge.getName());
-<<<<<<< HEAD
-//            DeviceId deviceId = new DeviceId(new UUID(deviceUpdateMsg.getIdMSB(), deviceUpdateMsg.getIdLSB()));
-=======
->>>>>>> 773d3806
             device = new Device();
-//            device.setId(deviceId);
             device.setTenantId(edge.getTenantId());
             device.setCustomerId(edge.getCustomerId());
-<<<<<<< HEAD
-            device.setName(deviceUpdateMsg.getName());
-=======
             device.setName(deviceName);
->>>>>>> 773d3806
             device.setType(deviceUpdateMsg.getType());
             device.setLabel(deviceUpdateMsg.getLabel());
             device.setAdditionalInfo(JacksonUtil.toJsonNode(deviceUpdateMsg.getAdditionalInfo()));
             device = deviceService.saveDevice(device);
-<<<<<<< HEAD
-            // TODO: voba - is this still required?
-//            createDeviceCredentials(device);
             createRelationFromEdge(tenantId, edge.getId(), device.getId());
             deviceStateService.onDeviceAdded(device);
             pushDeviceCreatedEventToRuleEngine(tenantId, edge, device);
-
-            // saveEdgeEvent(tenantId, edge.getId(), EdgeEventType.DEVICE, EdgeEventActionType.CREDENTIALS_REQUEST, deviceId, null);
-=======
-            createRelationFromEdge(tenantId, edge.getId(), device.getId());
-            deviceStateService.onDeviceAdded(device);
-            pushDeviceCreatedEventToRuleEngine(tenantId, edge, device);
->>>>>>> 773d3806
         } finally {
             deviceCreationLock.unlock();
         }
