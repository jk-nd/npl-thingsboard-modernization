--- conflicted
+++ resolved
@@ -45,17 +45,9 @@
         fetchers.add(new RuleChainsEdgeEventFetcher(ctx.getRuleChainService()));
         fetchers.add(new AdminSettingsEdgeEventFetcher(ctx.getAdminSettingsService(), ctx.getFreemarkerConfig()));
         fetchers.add(new DeviceProfilesEdgeEventFetcher(ctx.getDeviceProfileService()));
-<<<<<<< HEAD
+        fetchers.add(new AssetProfilesEdgeEventFetcher(ctx.getAssetProfileService()));
         fetchers.add(new CustomerEdgeEventFetcher(ctx.getCustomerService()));
         fetchers.add(new UsersEdgeEventFetcher(ctx.getUserService()));
-=======
-        fetchers.add(new AssetProfilesEdgeEventFetcher(ctx.getAssetProfileService()));
-        fetchers.add(new TenantAdminUsersEdgeEventFetcher(ctx.getUserService()));
-        if (edge.getCustomerId() != null && !EntityId.NULL_UUID.equals(edge.getCustomerId().getId())) {
-            fetchers.add(new CustomerEdgeEventFetcher());
-            fetchers.add(new CustomerUsersEdgeEventFetcher(ctx.getUserService(), edge.getCustomerId()));
-        }
->>>>>>> 65438c64
         fetchers.add(new AssetsEdgeEventFetcher(ctx.getAssetService()));
         fetchers.add(new SystemWidgetsBundlesEdgeEventFetcher(ctx.getWidgetsBundleService()));
         fetchers.add(new TenantWidgetsBundlesEdgeEventFetcher(ctx.getWidgetsBundleService()));
