/**
 * Copyright © 2016-2023 The Thingsboard Authors
 *
 * Licensed under the Apache License, Version 2.0 (the "License");
 * you may not use this file except in compliance with the License.
 * You may obtain a copy of the License at
 *
 *     http://www.apache.org/licenses/LICENSE-2.0
 *
 * Unless required by applicable law or agreed to in writing, software
 * distributed under the License is distributed on an "AS IS" BASIS,
 * WITHOUT WARRANTIES OR CONDITIONS OF ANY KIND, either express or implied.
 * See the License for the specific language governing permissions and
 * limitations under the License.
 */
package org.thingsboard.server.service.edge.rpc.processor.device;

import com.datastax.oss.driver.api.core.uuid.Uuids;
import com.google.common.util.concurrent.ListenableFuture;
import lombok.extern.slf4j.Slf4j;
import org.springframework.beans.factory.annotation.Autowired;
import org.springframework.data.util.Pair;
import org.thingsboard.common.util.JacksonUtil;
import org.thingsboard.server.common.data.Device;
import org.thingsboard.server.common.data.StringUtils;
import org.thingsboard.server.common.data.device.data.DeviceData;
import org.thingsboard.server.common.data.id.CustomerId;
import org.thingsboard.server.common.data.id.DeviceId;
import org.thingsboard.server.common.data.id.DeviceProfileId;
import org.thingsboard.server.common.data.id.OtaPackageId;
import org.thingsboard.server.common.data.id.TenantId;
import org.thingsboard.server.common.data.security.DeviceCredentials;
import org.thingsboard.server.common.data.security.DeviceCredentialsType;
import org.thingsboard.server.gen.edge.v1.DeviceCredentialsUpdateMsg;
import org.thingsboard.server.gen.edge.v1.DeviceUpdateMsg;
import org.thingsboard.server.queue.util.DataDecodingEncodingService;
import org.thingsboard.server.service.edge.rpc.processor.BaseEdgeProcessor;

import java.util.Optional;
import java.util.UUID;

@Slf4j
public abstract class BaseDeviceProcessor extends BaseEdgeProcessor {

    @Autowired
    protected DataDecodingEncodingService dataDecodingEncodingService;

    protected Pair<Boolean, Boolean> saveOrUpdateDevice(TenantId tenantId, DeviceId deviceId, DeviceUpdateMsg deviceUpdateMsg, CustomerId customerId) {
        boolean created = false;
        boolean deviceNameUpdated = false;
        deviceCreationLock.lock();
        try {
            Device device = deviceService.findDeviceById(tenantId, deviceId);
            String deviceName = deviceUpdateMsg.getName();
            if (device == null) {
                created = true;
                device = new Device();
                device.setTenantId(tenantId);
                device.setCreatedTime(Uuids.unixTimestamp(deviceId.getId()));
            }
            Device deviceByName = deviceService.findDeviceByTenantIdAndName(tenantId, deviceName);
            if (deviceByName != null && !deviceByName.getId().equals(deviceId)) {
                deviceName = deviceName + "_" + StringUtils.randomAlphabetic(15);
                log.warn("[{}] Device with name {} already exists. Renaming device name to {}",
                        tenantId, deviceUpdateMsg.getName(), deviceName);
                deviceNameUpdated = true;
            }
            device.setName(deviceName);
            device.setType(deviceUpdateMsg.getType());
            device.setLabel(deviceUpdateMsg.hasLabel() ? deviceUpdateMsg.getLabel() : null);
            device.setAdditionalInfo(deviceUpdateMsg.hasAdditionalInfo()
                    ? JacksonUtil.toJsonNode(deviceUpdateMsg.getAdditionalInfo()) : null);

            UUID deviceProfileUUID = safeGetUUID(deviceUpdateMsg.getDeviceProfileIdMSB(), deviceUpdateMsg.getDeviceProfileIdLSB());
            device.setDeviceProfileId(deviceProfileUUID != null ? new DeviceProfileId(deviceProfileUUID) : null);

            device.setCustomerId(customerId);

            Optional<DeviceData> deviceDataOpt =
                    dataDecodingEncodingService.decode(deviceUpdateMsg.getDeviceDataBytes().toByteArray());
            device.setDeviceData(deviceDataOpt.orElse(null));

            UUID firmwareUUID = safeGetUUID(deviceUpdateMsg.getFirmwareIdMSB(), deviceUpdateMsg.getFirmwareIdLSB());
            device.setFirmwareId(firmwareUUID != null ? new OtaPackageId(firmwareUUID) : null);

            UUID softwareUUID = safeGetUUID(deviceUpdateMsg.getSoftwareIdMSB(), deviceUpdateMsg.getSoftwareIdLSB());
            device.setSoftwareId(softwareUUID != null ? new OtaPackageId(softwareUUID) : null);
            deviceValidator.validate(device, Device::getTenantId);
            if (created) {
                device.setId(deviceId);
            }
            Device savedDevice = deviceService.saveDevice(device, false);
            if (created) {
                DeviceCredentials deviceCredentials = new DeviceCredentials();
                deviceCredentials.setDeviceId(new DeviceId(savedDevice.getUuidId()));
                deviceCredentials.setCredentialsType(DeviceCredentialsType.ACCESS_TOKEN);
                deviceCredentials.setCredentialsId(StringUtils.randomAlphanumeric(20));
                deviceCredentialsService.createDeviceCredentials(device.getTenantId(), deviceCredentials);
            }
<<<<<<< HEAD
        } finally {
=======
            tbClusterService.onDeviceUpdated(savedDevice, created ? null : device);
        } catch (Exception e) {
            log.error("[{}] Failed to process device update msg [{}]", tenantId, deviceUpdateMsg, e);
            throw e;
        }  finally {
>>>>>>> cc441b41
            deviceCreationLock.unlock();
        }
        return Pair.of(created, deviceNameUpdated);
    }

    public ListenableFuture<Void> processDeviceCredentialsMsg(TenantId tenantId, DeviceCredentialsUpdateMsg deviceCredentialsUpdateMsg) {
        log.debug("[{}] Executing processDeviceCredentialsMsg, deviceCredentialsUpdateMsg [{}]", tenantId, deviceCredentialsUpdateMsg);
        DeviceId deviceId = new DeviceId(new UUID(deviceCredentialsUpdateMsg.getDeviceIdMSB(), deviceCredentialsUpdateMsg.getDeviceIdLSB()));
        return dbCallbackExecutorService.submit(() -> {
            Device device = deviceService.findDeviceById(tenantId, deviceId);
            if (device != null) {
                log.debug("[{}] Updating device credentials for device [{}]. New device credentials Id [{}], value [{}]",
                        tenantId, device.getName(), deviceCredentialsUpdateMsg.getCredentialsId(), deviceCredentialsUpdateMsg.getCredentialsValue());
                try {
                    edgeSynchronizationManager.getSync().set(true);

                    DeviceCredentials deviceCredentials = deviceCredentialsService.findDeviceCredentialsByDeviceId(tenantId, device.getId());
                    deviceCredentials.setCredentialsType(DeviceCredentialsType.valueOf(deviceCredentialsUpdateMsg.getCredentialsType()));
                    deviceCredentials.setCredentialsId(deviceCredentialsUpdateMsg.getCredentialsId());
                    deviceCredentials.setCredentialsValue(deviceCredentialsUpdateMsg.hasCredentialsValue()
                            ? deviceCredentialsUpdateMsg.getCredentialsValue() : null);
                    deviceCredentialsService.updateDeviceCredentials(tenantId, deviceCredentials);
                } catch (Exception e) {
                    log.error("[{}] Can't update device credentials for device [{}], deviceCredentialsUpdateMsg [{}]",
                            tenantId, device.getName(), deviceCredentialsUpdateMsg, e);
                    throw new RuntimeException(e);
                } finally {
                    edgeSynchronizationManager.getSync().remove();
                }
            } else {
                log.warn("[{}] Can't find device by id [{}], deviceCredentialsUpdateMsg [{}]", tenantId, deviceId, deviceCredentialsUpdateMsg);
            }
            return null;
        });
    }
}<|MERGE_RESOLUTION|>--- conflicted
+++ resolved
@@ -97,15 +97,10 @@
                 deviceCredentials.setCredentialsId(StringUtils.randomAlphanumeric(20));
                 deviceCredentialsService.createDeviceCredentials(device.getTenantId(), deviceCredentials);
             }
-<<<<<<< HEAD
-        } finally {
-=======
-            tbClusterService.onDeviceUpdated(savedDevice, created ? null : device);
         } catch (Exception e) {
             log.error("[{}] Failed to process device update msg [{}]", tenantId, deviceUpdateMsg, e);
             throw e;
         }  finally {
->>>>>>> cc441b41
             deviceCreationLock.unlock();
         }
         return Pair.of(created, deviceNameUpdated);
