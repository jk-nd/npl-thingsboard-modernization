/**
 * Copyright © 2016-2024 The Thingsboard Authors
 *
 * Licensed under the Apache License, Version 2.0 (the "License");
 * you may not use this file except in compliance with the License.
 * You may obtain a copy of the License at
 *
 *     http://www.apache.org/licenses/LICENSE-2.0
 *
 * Unless required by applicable law or agreed to in writing, software
 * distributed under the License is distributed on an "AS IS" BASIS,
 * WITHOUT WARRANTIES OR CONDITIONS OF ANY KIND, either express or implied.
 * See the License for the specific language governing permissions and
 * limitations under the License.
 */
package org.thingsboard.server.service.install;

import lombok.extern.slf4j.Slf4j;
import org.springframework.beans.factory.annotation.Autowired;
import org.springframework.beans.factory.annotation.Value;
import org.springframework.context.annotation.Profile;
import org.springframework.stereotype.Service;
import org.thingsboard.server.service.install.update.DefaultDataUpdateService;

import java.nio.charset.Charset;
import java.nio.file.Files;
import java.nio.file.Path;
import java.nio.file.Paths;
import java.sql.Connection;
import java.sql.DriverManager;
import java.sql.ResultSet;
import java.sql.SQLException;
import java.sql.SQLWarning;
import java.sql.Statement;
import java.util.concurrent.TimeUnit;
import java.util.function.Consumer;

@Service
@Profile("install")
@Slf4j
public class SqlDatabaseUpgradeService implements DatabaseEntitiesUpgradeService {

    private static final String SCHEMA_UPDATE_SQL = "schema_update.sql";

    @Value("${spring.datasource.url}")
    private String dbUrl;

    @Value("${spring.datasource.username}")
    private String dbUserName;

    @Value("${spring.datasource.password}")
    private String dbPassword;

    @Autowired
    private InstallScripts installScripts;

    @Override
    public void upgradeDatabase(String fromVersion) throws Exception {
        switch (fromVersion) {
            case "3.5.0":
                updateSchema("3.5.0", 3005000, "3.5.1", 3005001, null);
                break;
            case "3.5.1":
                updateSchema("3.5.1", 3005001, "3.6.0", 3006000, conn -> {
                    String[] entityNames = new String[]{"device", "component_descriptor", "customer", "dashboard", "rule_chain", "rule_node", "ota_package",
                            "asset_profile", "asset", "device_profile", "tb_user", "tenant_profile", "tenant", "widgets_bundle", "entity_view", "edge"};
                    for (String entityName : entityNames) {
                        try {
                            conn.createStatement().execute("ALTER TABLE " + entityName + " DROP COLUMN search_text CASCADE");
                        } catch (Exception e) {
                        }
                    }
                    try {
                        conn.createStatement().execute("ALTER TABLE component_descriptor ADD COLUMN IF NOT EXISTS configuration_version int DEFAULT 0;");
                    } catch (Exception e) {
                    }
                    try {
                        conn.createStatement().execute("ALTER TABLE rule_node ADD COLUMN IF NOT EXISTS configuration_version int DEFAULT 0;");
                    } catch (Exception e) {
                    }
                    try {
                        conn.createStatement().execute("CREATE INDEX IF NOT EXISTS idx_rule_node_type_configuration_version ON rule_node(type, configuration_version);");
                    } catch (Exception e) {
                    }
                    try {
                        conn.createStatement().execute("UPDATE rule_node SET " +
                                "configuration = (configuration::jsonb || '{\"updateAttributesOnlyOnValueChange\": \"false\"}'::jsonb)::varchar, " +
                                "configuration_version = 1 " +
                                "WHERE type = 'org.thingsboard.rule.engine.telemetry.TbMsgAttributesNode' AND configuration_version < 1;");
                    } catch (Exception e) {
                    }
                    try {
                        conn.createStatement().execute("CREATE INDEX IF NOT EXISTS idx_notification_recipient_id_unread ON notification(recipient_id) WHERE status <> 'READ';");
                    } catch (Exception e) {
                    }
                });
                break;
            case "3.6.0":
                updateSchema("3.6.0", 3006000, "3.6.1", 3006001, null);
                break;
            case "3.6.1":
                updateSchema("3.6.1", 3006001, "3.6.2", 3006002, connection -> {
                    try {
                        Path saveAttributesNodeUpdateFile = Paths.get(installScripts.getDataDir(), "upgrade", "3.6.1", "save_attributes_node_update.sql");
                        loadSql(saveAttributesNodeUpdateFile, connection);
                    } catch (Exception e) {
                        log.warn("Failed to execute update script for save attributes rule nodes due to: ", e);
                    }
                    try {
                        connection.createStatement().execute("CREATE INDEX IF NOT EXISTS idx_asset_profile_id ON asset(tenant_id, asset_profile_id);");
                    } catch (Exception e) {
                    }
                });
                break;
            case "3.6.2":
                updateSchema("3.6.2", 3006002, "3.6.3", 3006003, null);
                break;
            case "3.6.3":
<<<<<<< HEAD
                updateSchema("3.6.3", 3006003, "3.6.4", 3006004, null);
=======
                updateSchema("3.6.3", 3006003, "3.7.0", 3007000, null);
>>>>>>> dc6ab4d4
                break;
            default:
                throw new RuntimeException("Unable to upgrade SQL database, unsupported fromVersion: " + fromVersion);
        }
    }

    private void updateSchema(String oldVersionStr, int oldVersion, String newVersionStr, int newVersion, Consumer<Connection> additionalAction) {
        try (Connection conn = DriverManager.getConnection(dbUrl, dbUserName, dbPassword)) {
            log.info("Updating schema ...");
            if (isOldSchema(conn, oldVersion)) {
                Path schemaUpdateFile = Paths.get(installScripts.getDataDir(), "upgrade", oldVersionStr, SCHEMA_UPDATE_SQL);
                loadSql(schemaUpdateFile, conn);
                if (additionalAction != null) {
                    additionalAction.accept(conn);
                }
                conn.createStatement().execute("UPDATE tb_schema_settings SET schema_version = " + newVersion + ";");
                log.info("Schema updated to version {}", newVersionStr);
            } else {
                log.info("Skip schema re-update to version {}. Use env flag 'SKIP_SCHEMA_VERSION_CHECK' to force the re-update.", newVersionStr);
            }
        } catch (Exception e) {
            log.error("Failed updating schema!!!", e);
        }
    }

    private void loadSql(Path sqlFile, Connection conn) throws Exception {
        String sql = new String(Files.readAllBytes(sqlFile), Charset.forName("UTF-8"));
        Statement st = conn.createStatement();
        st.setQueryTimeout((int) TimeUnit.HOURS.toSeconds(3));
        st.execute(sql);//NOSONAR, ignoring because method used to execute thingsboard database upgrade script
        printWarnings(st);
        Thread.sleep(5000);
    }

    protected void printWarnings(Statement statement) throws SQLException {
        SQLWarning warnings = statement.getWarnings();
        if (warnings != null) {
            log.info("{}", warnings.getMessage());
            SQLWarning nextWarning = warnings.getNextWarning();
            while (nextWarning != null) {
                log.info("{}", nextWarning.getMessage());
                nextWarning = nextWarning.getNextWarning();
            }
        }
    }

    protected boolean isOldSchema(Connection conn, long fromVersion) {
        if (DefaultDataUpdateService.getEnv("SKIP_SCHEMA_VERSION_CHECK", false)) {
            log.info("Skipped DB schema version check due to SKIP_SCHEMA_VERSION_CHECK set to true!");
            return true;
        }
        boolean isOldSchema = true;
        try {
            Statement statement = conn.createStatement();
            statement.execute("CREATE TABLE IF NOT EXISTS tb_schema_settings ( schema_version bigint NOT NULL, CONSTRAINT tb_schema_settings_pkey PRIMARY KEY (schema_version));");
            Thread.sleep(1000);
            ResultSet resultSet = statement.executeQuery("SELECT schema_version FROM tb_schema_settings;");
            if (resultSet.next()) {
                isOldSchema = resultSet.getLong(1) <= fromVersion;
            } else {
                resultSet.close();
                statement.execute("INSERT INTO tb_schema_settings (schema_version) VALUES (" + fromVersion + ")");
            }
            statement.close();
        } catch (InterruptedException | SQLException e) {
            log.info("Failed to check current PostgreSQL schema due to: {}", e.getMessage());
        }
        return isOldSchema;
    }
}<|MERGE_RESOLUTION|>--- conflicted
+++ resolved
@@ -116,11 +116,7 @@
                 updateSchema("3.6.2", 3006002, "3.6.3", 3006003, null);
                 break;
             case "3.6.3":
-<<<<<<< HEAD
-                updateSchema("3.6.3", 3006003, "3.6.4", 3006004, null);
-=======
                 updateSchema("3.6.3", 3006003, "3.7.0", 3007000, null);
->>>>>>> dc6ab4d4
                 break;
             default:
                 throw new RuntimeException("Unable to upgrade SQL database, unsupported fromVersion: " + fromVersion);
