/**
 * Copyright © 2016-2020 The Thingsboard Authors
 *
 * Licensed under the Apache License, Version 2.0 (the "License");
 * you may not use this file except in compliance with the License.
 * You may obtain a copy of the License at
 *
 *     http://www.apache.org/licenses/LICENSE-2.0
 *
 * Unless required by applicable law or agreed to in writing, software
 * distributed under the License is distributed on an "AS IS" BASIS,
 * WITHOUT WARRANTIES OR CONDITIONS OF ANY KIND, either express or implied.
 * See the License for the specific language governing permissions and
 * limitations under the License.
 */
package org.thingsboard.server.service.install;

import lombok.extern.slf4j.Slf4j;
import org.springframework.beans.factory.annotation.Autowired;
import org.springframework.beans.factory.annotation.Value;
import org.springframework.context.annotation.Profile;
import org.springframework.stereotype.Service;
import org.thingsboard.server.dao.dashboard.DashboardService;
import org.thingsboard.server.dao.util.SqlDao;
import org.thingsboard.server.service.install.sql.SqlDbHelper;

import java.nio.charset.Charset;
import java.nio.file.Files;
import java.nio.file.Path;
import java.nio.file.Paths;
import java.sql.Connection;
import java.sql.DriverManager;
import java.sql.SQLSyntaxErrorException;

import static org.thingsboard.server.service.install.DatabaseHelper.ADDITIONAL_INFO;
import static org.thingsboard.server.service.install.DatabaseHelper.ASSIGNED_CUSTOMERS;
import static org.thingsboard.server.service.install.DatabaseHelper.CONFIGURATION;
import static org.thingsboard.server.service.install.DatabaseHelper.CUSTOMER_ID;
import static org.thingsboard.server.service.install.DatabaseHelper.DASHBOARD;
import static org.thingsboard.server.service.install.DatabaseHelper.END_TS;
import static org.thingsboard.server.service.install.DatabaseHelper.ENTITY_ID;
import static org.thingsboard.server.service.install.DatabaseHelper.ENTITY_TYPE;
import static org.thingsboard.server.service.install.DatabaseHelper.ENTITY_VIEW;
import static org.thingsboard.server.service.install.DatabaseHelper.ENTITY_VIEWS;
import static org.thingsboard.server.service.install.DatabaseHelper.ID;
import static org.thingsboard.server.service.install.DatabaseHelper.KEYS;
import static org.thingsboard.server.service.install.DatabaseHelper.NAME;
import static org.thingsboard.server.service.install.DatabaseHelper.SEARCH_TEXT;
import static org.thingsboard.server.service.install.DatabaseHelper.START_TS;
import static org.thingsboard.server.service.install.DatabaseHelper.TENANT_ID;
import static org.thingsboard.server.service.install.DatabaseHelper.TITLE;
import static org.thingsboard.server.service.install.DatabaseHelper.TYPE;

@Service
@Profile("install")
@Slf4j
@SqlDao
public class SqlDatabaseUpgradeService implements DatabaseEntitiesUpgradeService {

    private static final String SCHEMA_UPDATE_SQL = "schema_update.sql";

    @Value("${spring.datasource.url}")
    private String dbUrl;

    @Value("${spring.datasource.username}")
    private String dbUserName;

    @Value("${spring.datasource.password}")
    private String dbPassword;

    @Autowired
    private DashboardService dashboardService;

    @Autowired
    private InstallScripts installScripts;

    @Override
    public void upgradeDatabase(String fromVersion) throws Exception {
        switch (fromVersion) {
            case "1.3.0":
                log.info("Updating schema ...");
                Path schemaUpdateFile = Paths.get(installScripts.getDataDir(), "upgrade", "1.3.1", SCHEMA_UPDATE_SQL);
                try (Connection conn = DriverManager.getConnection(dbUrl, dbUserName, dbPassword)) {
                    loadSql(schemaUpdateFile, conn);
                }
                log.info("Schema updated.");
                break;
            case "1.3.1":
                try (Connection conn = DriverManager.getConnection(dbUrl, dbUserName, dbPassword)) {

                    log.info("Dumping dashboards ...");
                    Path dashboardsDump = SqlDbHelper.dumpTableIfExists(conn, DASHBOARD,
                            new String[]{ID, TENANT_ID, CUSTOMER_ID, TITLE, SEARCH_TEXT, ASSIGNED_CUSTOMERS, CONFIGURATION},
                            new String[]{"", "", "", "", "", "", ""},
                            "tb-dashboards", true);
                    log.info("Dashboards dumped.");

                    log.info("Updating schema ...");
                    schemaUpdateFile = Paths.get(installScripts.getDataDir(), "upgrade", "1.4.0", SCHEMA_UPDATE_SQL);
                    loadSql(schemaUpdateFile, conn);
                    log.info("Schema updated.");

                    log.info("Restoring dashboards ...");
                    if (dashboardsDump != null) {
                        SqlDbHelper.loadTable(conn, DASHBOARD,
                                new String[]{ID, TENANT_ID, TITLE, SEARCH_TEXT, CONFIGURATION}, dashboardsDump, true);
                        DatabaseHelper.upgradeTo40_assignDashboards(dashboardsDump, dashboardService, true);
                        Files.deleteIfExists(dashboardsDump);
                    }
                    log.info("Dashboards restored.");
                }
                break;
            case "1.4.0":
                try (Connection conn = DriverManager.getConnection(dbUrl, dbUserName, dbPassword)) {
                    log.info("Updating schema ...");
                    schemaUpdateFile = Paths.get(installScripts.getDataDir(), "upgrade", "2.0.0", SCHEMA_UPDATE_SQL);
                    loadSql(schemaUpdateFile, conn);
                    log.info("Schema updated.");
                }
                break;
            case "2.0.0":
                try (Connection conn = DriverManager.getConnection(dbUrl, dbUserName, dbPassword)) {
                    log.info("Updating schema ...");
                    schemaUpdateFile = Paths.get(installScripts.getDataDir(), "upgrade", "2.1.1", SCHEMA_UPDATE_SQL);
                    loadSql(schemaUpdateFile, conn);
                    log.info("Schema updated.");
                }
                break;
            case "2.1.1":
                try (Connection conn = DriverManager.getConnection(dbUrl, dbUserName, dbPassword)) {

                    log.info("Dumping entity views ...");
                    Path entityViewsDump = SqlDbHelper.dumpTableIfExists(conn, ENTITY_VIEWS,
                            new String[]{ID, ENTITY_ID, ENTITY_TYPE, TENANT_ID, CUSTOMER_ID, TYPE, NAME, KEYS, START_TS, END_TS, SEARCH_TEXT, ADDITIONAL_INFO},
                            new String[]{"", "", "", "", "", "default", "", "", "0", "0", "", ""},
                            "tb-entity-views", true);
                    log.info("Entity views dumped.");

                    log.info("Updating schema ...");
                    schemaUpdateFile = Paths.get(installScripts.getDataDir(), "upgrade", "2.1.2", SCHEMA_UPDATE_SQL);
                    loadSql(schemaUpdateFile, conn);
                    log.info("Schema updated.");

                    log.info("Restoring entity views ...");
                    if (entityViewsDump != null) {
                        SqlDbHelper.loadTable(conn, ENTITY_VIEW,
                                new String[]{ID, ENTITY_ID, ENTITY_TYPE, TENANT_ID, CUSTOMER_ID, TYPE, NAME, KEYS, START_TS, END_TS, SEARCH_TEXT, ADDITIONAL_INFO}, entityViewsDump, true);
                        Files.deleteIfExists(entityViewsDump);
                    }
                    log.info("Entity views restored.");
                }
                break;
            case "2.1.3":
                try (Connection conn = DriverManager.getConnection(dbUrl, dbUserName, dbPassword)) {
                    log.info("Updating schema ...");
                    schemaUpdateFile = Paths.get(installScripts.getDataDir(), "upgrade", "2.2.0", SCHEMA_UPDATE_SQL);
                    loadSql(schemaUpdateFile, conn);
                    log.info("Schema updated.");
                }
                break;
            case "2.3.0":
                try (Connection conn = DriverManager.getConnection(dbUrl, dbUserName, dbPassword)) {
                    log.info("Updating schema ...");
                    schemaUpdateFile = Paths.get(installScripts.getDataDir(), "upgrade", "2.3.1", SCHEMA_UPDATE_SQL);
                    loadSql(schemaUpdateFile, conn);
                    log.info("Schema updated.");
                }
                break;
            case "2.3.1":
                try (Connection conn = DriverManager.getConnection(dbUrl, dbUserName, dbPassword)) {
                    log.info("Updating schema ...");
                    schemaUpdateFile = Paths.get(installScripts.getDataDir(), "upgrade", "2.4.0", SCHEMA_UPDATE_SQL);
                    loadSql(schemaUpdateFile, conn);
                    try {
                        conn.createStatement().execute("ALTER TABLE device ADD COLUMN label varchar(255)"); //NOSONAR, ignoring because method used to execute thingsboard database upgrade script
                    } catch (Exception e) {
                    }
                    log.info("Schema updated.");
                }
                break;
            case "2.4.1":
                try (Connection conn = DriverManager.getConnection(dbUrl, dbUserName, dbPassword)) {
                    log.info("Updating schema ...");
                    try {
                        conn.createStatement().execute("ALTER TABLE asset ADD COLUMN label varchar(255)"); //NOSONAR, ignoring because method used to execute thingsboard database upgrade script
                    } catch (Exception e) {}
                    schemaUpdateFile = Paths.get(installScripts.getDataDir(), "upgrade", "2.4.2", SCHEMA_UPDATE_SQL);
                    loadSql(schemaUpdateFile, conn);
                    try {
                        conn.createStatement().execute("ALTER TABLE device ADD CONSTRAINT device_name_unq_key UNIQUE (tenant_id, name)"); //NOSONAR, ignoring because method used to execute thingsboard database upgrade script
                    } catch (Exception e) {}
                    try {
                        conn.createStatement().execute("ALTER TABLE device_credentials ADD CONSTRAINT device_credentials_id_unq_key UNIQUE (credentials_id)"); //NOSONAR, ignoring because method used to execute thingsboard database upgrade script
                    } catch (Exception e) {}
                    try {
                        conn.createStatement().execute("ALTER TABLE asset ADD CONSTRAINT asset_name_unq_key UNIQUE (tenant_id, name)"); //NOSONAR, ignoring because method used to execute thingsboard database upgrade script
                    } catch (Exception e) {}
                    log.info("Schema updated.");
                }
                break;
            case "2.4.2":
                try (Connection conn = DriverManager.getConnection(dbUrl, dbUserName, dbPassword)) {
                    log.info("Updating schema ...");
                    try {
                        conn.createStatement().execute("ALTER TABLE alarm ADD COLUMN propagate_relation_types varchar"); //NOSONAR, ignoring because method used to execute thingsboard database upgrade script
                    } catch (Exception e) {
                    }
                    log.info("Schema updated.");
                }
                break;
            case "2.4.3":
                try (Connection conn = DriverManager.getConnection(dbUrl, dbUserName, dbPassword)) {
                    log.info("Updating schema ...");
                    try {
                        conn.createStatement().execute("ALTER TABLE attribute_kv ADD COLUMN json_v json;");
                    } catch (Exception e) {
                        if (e instanceof SQLSyntaxErrorException) {
                            try {
                                conn.createStatement().execute("ALTER TABLE attribute_kv ADD COLUMN json_v varchar(10000000);");
                            } catch (Exception e1) {
                            }
                        }
                    }
                    try {
                        conn.createStatement().execute("ALTER TABLE tenant ADD COLUMN isolated_tb_core boolean DEFAULT (false), ADD COLUMN isolated_tb_rule_engine boolean DEFAULT (false)");
                    } catch (Exception e) {
                    }
                    try {
                        long ts = System.currentTimeMillis();
                        conn.createStatement().execute("ALTER TABLE event ADD COLUMN ts bigint DEFAULT " + ts + ";"); //NOSONAR, ignoring because method used to execute thingsboard database upgrade script
                    } catch (Exception e) {
                    }
                    log.info("Schema updated.");
                }
                break;
            case "2.5.0":
                try (Connection conn = DriverManager.getConnection(dbUrl, dbUserName, dbPassword)) {
                    log.info("Updating schema ...");
<<<<<<< HEAD
                    schemaUpdateFile = Paths.get(installScripts.getDataDir(), "upgrade", "2.5.0", SCHEMA_UPDATE_SQL);
                    loadSql(schemaUpdateFile, conn);

                    try {
                        conn.createStatement().execute("ALTER TABLE rule_chain ADD type varchar(255) DEFAULT 'SYSTEM'"); //NOSONAR, ignoring because method used to execute thingsboard database upgrade script
                    } catch (Exception e) {}
                    log.info("Schema updated.");
                }
=======
                    schemaUpdateFile = Paths.get(installScripts.getDataDir(), "upgrade", "2.6.0", SCHEMA_UPDATE_SQL);
                    loadSql(schemaUpdateFile, conn);
                    try {
                        conn.createStatement().execute("ALTER TABLE rule_chain ADD type varchar(255) DEFAULT 'CORE'"); //NOSONAR, ignoring because method used to execute thingsboard database upgrade script
                    } catch (Exception e) {}
                    log.info("Schema updated.");
                }
                break;
>>>>>>> f5ab5d7a
            default:
                throw new RuntimeException("Unable to upgrade SQL database, unsupported fromVersion: " + fromVersion);
        }
    }

    private void loadSql(Path sqlFile, Connection conn) throws Exception {
        String sql = new String(Files.readAllBytes(sqlFile), Charset.forName("UTF-8"));
        conn.createStatement().execute(sql); //NOSONAR, ignoring because method used to execute thingsboard database upgrade script
        Thread.sleep(5000);
    }
}<|MERGE_RESOLUTION|>--- conflicted
+++ resolved
@@ -236,25 +236,14 @@
             case "2.5.0":
                 try (Connection conn = DriverManager.getConnection(dbUrl, dbUserName, dbPassword)) {
                     log.info("Updating schema ...");
-<<<<<<< HEAD
                     schemaUpdateFile = Paths.get(installScripts.getDataDir(), "upgrade", "2.5.0", SCHEMA_UPDATE_SQL);
                     loadSql(schemaUpdateFile, conn);
 
                     try {
-                        conn.createStatement().execute("ALTER TABLE rule_chain ADD type varchar(255) DEFAULT 'SYSTEM'"); //NOSONAR, ignoring because method used to execute thingsboard database upgrade script
-                    } catch (Exception e) {}
-                    log.info("Schema updated.");
-                }
-=======
-                    schemaUpdateFile = Paths.get(installScripts.getDataDir(), "upgrade", "2.6.0", SCHEMA_UPDATE_SQL);
-                    loadSql(schemaUpdateFile, conn);
-                    try {
                         conn.createStatement().execute("ALTER TABLE rule_chain ADD type varchar(255) DEFAULT 'CORE'"); //NOSONAR, ignoring because method used to execute thingsboard database upgrade script
                     } catch (Exception e) {}
                     log.info("Schema updated.");
                 }
-                break;
->>>>>>> f5ab5d7a
             default:
                 throw new RuntimeException("Unable to upgrade SQL database, unsupported fromVersion: " + fromVersion);
         }
