--- conflicted
+++ resolved
@@ -83,6 +83,7 @@
 import org.thingsboard.server.service.executors.DbCallbackExecutorService;
 import org.thingsboard.server.service.profile.TbDeviceProfileCache;
 import org.thingsboard.server.service.queue.TbClusterService;
+import org.thingsboard.server.service.resource.TbResourceService;
 import org.thingsboard.server.service.state.DeviceStateService;
 
 import java.util.UUID;
@@ -112,13 +113,9 @@
     private final TbClusterService tbClusterService;
     private final DataDecodingEncodingService dataDecodingEncodingService;
     private final DeviceProvisionService deviceProvisionService;
-<<<<<<< HEAD
     private final TbResourceService resourceService;
     private final FirmwareService firmwareService;
     private final FirmwareCacheWriter firmwareCacheWriter;
-=======
-    private final ResourceService resourceService;
->>>>>>> 9900cc3d
 
     private final ConcurrentMap<String, ReentrantLock> deviceCreationLocks = new ConcurrentHashMap<>();
 
@@ -127,11 +124,7 @@
                                       RelationService relationService, DeviceCredentialsService deviceCredentialsService,
                                       DeviceStateService deviceStateService, DbCallbackExecutorService dbCallbackExecutorService,
                                       TbClusterService tbClusterService, DataDecodingEncodingService dataDecodingEncodingService,
-<<<<<<< HEAD
-                                      DeviceProvisionService deviceProvisionService, TbResourceService resourceService, FirmwareService firmwareService, CacheManager cacheManager, FirmwareCacheWriter firmwareCacheWriter) {
-=======
-                                      DeviceProvisionService deviceProvisionService, ResourceService resourceService) {
->>>>>>> 9900cc3d
+                                      DeviceProvisionService deviceProvisionService, TbResourceService resourceService, FirmwareService firmwareService, FirmwareCacheWriter firmwareCacheWriter) {
         this.deviceProfileCache = deviceProfileCache;
         this.tenantProfileCache = tenantProfileCache;
         this.apiUsageStateService = apiUsageStateService;
