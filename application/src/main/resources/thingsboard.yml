--- conflicted
+++ resolved
@@ -282,13 +282,10 @@
     username: "${SPRING_DATASOURCE_USERNAME:sa}"
     password: "${SPRING_DATASOURCE_PASSWORD:}"
 
-<<<<<<< HEAD
 rule:
   queue:
     msg_partitioning: "${QUEUE_MSG_PARTITIONING:HOURS}"
 
-=======
->>>>>>> 1d117297
 # PostgreSQL DAO Configuration
 #spring:
 #  data:
