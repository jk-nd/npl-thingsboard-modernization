--- conflicted
+++ resolved
@@ -34,11 +34,6 @@
     <properties>
         <project.build.sourceEncoding>UTF-8</project.build.sourceEncoding>
         <main.dir>${basedir}/../..</main.dir>
-<<<<<<< HEAD
-        <testcontainers.version>1.11.4</testcontainers.version>
-        <zeroturnaround.version>1.10</zeroturnaround.version>
-=======
->>>>>>> 05c2919f
     </properties>
 
     <dependencies>
@@ -60,10 +55,7 @@
         <dependency>
             <groupId>org.apache.httpcomponents</groupId>
             <artifactId>httpclient</artifactId>
-<<<<<<< HEAD
-=======
             <scope>test</scope>
->>>>>>> 05c2919f
         </dependency>
         <dependency>
             <groupId>io.takari.junit</groupId>
