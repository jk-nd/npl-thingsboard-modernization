--- conflicted
+++ resolved
@@ -139,35 +139,13 @@
                 }
             }
         }
-    }
-
-<<<<<<< HEAD
-    private PluginCallback<List<TsKvEntry>> getTsKvListCallback(final PluginRestMsg msg) {
-        return new PluginCallback<List<TsKvEntry>>() {
-            @Override
-            public void onSuccess(PluginContext ctx, List<TsKvEntry> data) {
-                Map<String, List<TsData>> result = new LinkedHashMap<>();
-                for (TsKvEntry entry : data) {
-                    List<TsData> vList = result.get(entry.getKey());
                     if (vList == null) {
                         vList = new ArrayList<>();
                         result.put(entry.getKey(), vList);
                     }
                     vList.add(new TsData(entry.getTs(), entry.getValueAsString()));
-                }
-                msg.getResponseHolder().setResult(new ResponseEntity<>(result, HttpStatus.OK));
-            }
-
-            @Override
-            public void onFailure(PluginContext ctx, Exception e) {
-                log.error("Failed to fetch historical data", e);
-                msg.getResponseHolder().setResult(new ResponseEntity<>(HttpStatus.INTERNAL_SERVER_ERROR));
-            }
-        };
-    }
-
-=======
->>>>>>> 96dad362
+    }
+
     @Override
     public void handleHttpPostRequest(PluginContext ctx, PluginRestMsg msg) throws ServletException {
         RestRequest request = msg.getRequest();
